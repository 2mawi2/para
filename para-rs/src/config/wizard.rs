--- conflicted
+++ resolved
@@ -112,10 +112,6 @@
     Ok(config)
 }
 
-<<<<<<< HEAD
-=======
-
->>>>>>> 2305d556
 fn display_config_summary(config: &Config) {
     println!("  IDE: {} ({})", config.ide.name, config.ide.command);
     if config.ide.wrapper.enabled {
@@ -224,8 +220,6 @@
         assert!(config.validate().is_ok(), "Default config should be valid");
     }
 
-<<<<<<< HEAD
-=======
     #[test]
     fn test_ide_detection_integration() {
         let available_ides = get_available_ides();
@@ -236,5 +230,4 @@
             assert!(!command.is_empty(), "IDE command should not be empty");
         }
     }
->>>>>>> 2305d556
 }