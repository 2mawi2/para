--- conflicted
+++ resolved
@@ -112,46 +112,6 @@
     Ok(config)
 }
 
-<<<<<<< HEAD
-=======
-fn configure_wrapper_mode(ide_name: &str) -> Result<super::WrapperConfig> {
-    if ide_name == "claude"
-        && Confirm::with_theme(&ColorfulTheme::default())
-            .with_prompt("Configure wrapper mode? (For when Claude Code runs inside another IDE)")
-            .default(false)
-            .interact()
-            .map_err(|e| ConfigError::ValidationError(format!("Failed to read input: {}", e)))?
-    {
-        let wrapper_options = vec!["cursor", "code"];
-        let wrapper_selection = Select::with_theme(&ColorfulTheme::default())
-            .with_prompt("Which IDE wraps Claude Code?")
-            .items(&wrapper_options)
-            .default(0)
-            .interact()
-            .map_err(|e| ConfigError::ValidationError(format!("Failed to read input: {}", e)))?;
-
-        let wrapper_name = wrapper_options[wrapper_selection].to_string();
-        let wrapper_command = Input::<String>::with_theme(&ColorfulTheme::default())
-            .with_prompt("Wrapper IDE command")
-            .default(wrapper_name.clone())
-            .interact()
-            .map_err(|e| ConfigError::ValidationError(format!("Failed to read input: {}", e)))?;
-
-        return Ok(super::WrapperConfig {
-            enabled: true,
-            name: wrapper_name,
-            command: wrapper_command,
-        });
-    }
-
-    Ok(super::WrapperConfig {
-        enabled: false,
-        name: String::new(),
-        command: String::new(),
-    })
-}
-
->>>>>>> c9226e86
 fn display_config_summary(config: &Config) {
     println!("  IDE: {} ({})", config.ide.name, config.ide.command);
     if config.ide.wrapper.enabled {
