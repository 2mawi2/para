--- conflicted
+++ resolved
@@ -47,26 +47,6 @@
 
         Ok(())
     }
-<<<<<<< HEAD
-
-=======
-    pub fn validate_and_fix(config: &mut Config) -> Result<Vec<String>> {
-        let mut fixes = Vec::new();
-
-        if !super::defaults::is_command_available(&config.ide.command) {
-            let (detected_name, detected_command) = super::defaults::detect_ide();
-            if super::defaults::is_command_available(&detected_command) {
-                config.ide.name = detected_name;
-                config.ide.command = detected_command.clone();
-                fixes.push(format!("Fixed IDE command to '{}'", detected_command));
-            }
-        }
-
-        config.validate()?;
-
-        Ok(fixes)
-    }
->>>>>>> c9226e86
 }
 
 #[cfg(test)]
