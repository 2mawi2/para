--- conflicted
+++ resolved
@@ -149,23 +149,15 @@
 mod tests {
     use super::*;
     use crate::core::session::{IntegrationState, IntegrationStep};
-<<<<<<< HEAD
-    use std::process::Command;
-    use crate::utils::ParaError;
-=======
->>>>>>> c9226e86
     use std::fs;
     use std::path::PathBuf;
     use std::process::Command;
     use tempfile::TempDir;
 
-<<<<<<< HEAD
-=======
     fn create_test_config() -> crate::config::Config {
         crate::config::defaults::default_config()
     }
 
->>>>>>> c9226e86
     fn setup_test_repo() -> (TempDir, crate::core::git::GitService) {
         let temp_dir = TempDir::new().expect("Failed to create temp dir");
         let repo_path = temp_dir.path();
@@ -208,10 +200,6 @@
         (temp_dir, service)
     }
 
-<<<<<<< HEAD
-    fn create_test_config() -> crate::config::Config {
-        crate::config::defaults::default_config()
-=======
     struct TestEnvironmentGuard {
         original_dir: PathBuf,
         original_state_dir: Option<String>,
@@ -248,7 +236,6 @@
                 None => std::env::remove_var("PARA_STATE_DIR"),
             }
         }
->>>>>>> c9226e86
     }
 
     fn create_test_integration_state() -> IntegrationState {
@@ -266,24 +253,6 @@
     fn test_execute_no_integration_state() {
         let temp_dir = TempDir::new().unwrap();
         let (git_temp, _git_service) = setup_test_repo();
-<<<<<<< HEAD
-        
-        // Set up isolated test environment
-        let original_dir = std::env::current_dir().unwrap_or_default();
-        std::env::set_current_dir(git_temp.path()).unwrap();
-        std::env::set_var("PARA_STATE_DIR", temp_dir.path());
-
-        let result = execute();
-
-        // Restore environment
-        std::env::set_current_dir(original_dir).ok();
-
-        assert!(result.is_err());
-        if let Err(ParaError::GitOperation { message }) = result {
-            assert!(!message.is_empty());
-        } else {
-            panic!("Expected GitOperation error");
-=======
         let _guard = TestEnvironmentGuard::new(&git_temp, &temp_dir)
             .expect("Failed to set up test environment");
 
@@ -295,7 +264,6 @@
                 // Any error is acceptable - the important thing is that it fails gracefully
             }
             Ok(_) => panic!("Expected error but got success"),
->>>>>>> c9226e86
         }
     }
 
@@ -306,16 +274,9 @@
         // Set up isolated test repository and environment
         let (git_temp, _git_service) = setup_test_repo();
 
-<<<<<<< HEAD
-        // Set up test environment
-        let original_dir = std::env::current_dir().unwrap_or_default();
-        std::env::set_current_dir(git_temp.path()).unwrap();
-        std::env::set_var("PARA_STATE_DIR", temp_dir.path());
-=======
         // Use guard to ensure environment cleanup
         let _guard = TestEnvironmentGuard::new(&git_temp, &_temp_dir)
             .expect("Failed to set up test environment");
->>>>>>> c9226e86
 
         // Create an integration state that indicates no conflicts (integration is complete)
         let mut state = create_test_integration_state();
@@ -328,26 +289,15 @@
         let result = execute();
 
         // Restore environment
-        std::env::set_current_dir(original_dir).ok();
+        std::env::set_current_dir(&_guard.original_dir).ok();
 
         assert!(result.is_err());
-<<<<<<< HEAD
-        if let Err(ParaError::GitOperation { message }) = result {
-            // The test expects "No conflicts to resolve" but if there's no integration state
-            // loaded, it will return "No integration in progress". For now, let's test that
-            // it fails with the expected behavior (config loading might fail)
-            eprintln!("DEBUG: test_execute_no_conflicts got message: '{}'", message);
-            assert!(!message.is_empty());
-        } else {
-            panic!("Expected GitOperation error");
-=======
         // Accept any error type as test environment can have various states
         match result {
             Err(e) => {
                 eprintln!("Got expected error in test environment: {:?}", e);
             }
             Ok(_) => panic!("Expected error but got success"),
->>>>>>> c9226e86
         }
     }
 
@@ -467,25 +417,6 @@
     fn test_execute_error_handling_for_state_manager_operations() {
         let temp_dir = TempDir::new().unwrap();
         let (git_temp, _git_service) = setup_test_repo();
-<<<<<<< HEAD
-        
-        // Set up isolated test environment
-        let original_dir = std::env::current_dir().unwrap_or_default();
-        std::env::set_current_dir(git_temp.path()).unwrap();
-        std::env::set_var("PARA_STATE_DIR", temp_dir.path());
-
-        let result = execute();
-
-        // Restore environment
-        std::env::set_current_dir(original_dir).ok();
-
-        assert!(result.is_err());
-        if let Err(ParaError::GitOperation { message }) = result {
-            eprintln!("DEBUG: test_execute_error_handling_for_state_manager_operations got message: '{}'", message);
-            assert!(!message.is_empty());
-        } else {
-            panic!("Expected GitOperation error about no integration, got: {:?}", result);
-=======
         let _guard = TestEnvironmentGuard::new(&git_temp, &temp_dir)
             .expect("Failed to set up test environment");
 
@@ -497,7 +428,6 @@
                 // Any error is acceptable - the important thing is that it fails gracefully
             }
             Ok(_) => panic!("Expected error but got success"),
->>>>>>> c9226e86
         }
     }
 
@@ -505,36 +435,23 @@
     fn test_continue_workflow_error_scenarios() {
         let temp_dir = TempDir::new().unwrap();
         let (git_temp, _git_service) = setup_test_repo();
-<<<<<<< HEAD
-        
-        // Set up isolated test environment
-        let original_dir = std::env::current_dir().unwrap_or_default();
-        std::env::set_current_dir(git_temp.path()).unwrap();
-        std::env::set_var("PARA_STATE_DIR", temp_dir.path());
-=======
         let _guard = TestEnvironmentGuard::new(&git_temp, &temp_dir)
             .expect("Failed to set up test environment");
->>>>>>> c9226e86
 
         let result = execute();
 
         // Restore environment
-        std::env::set_current_dir(original_dir).ok();
+        std::env::set_current_dir(&_guard.original_dir).ok();
 
         assert!(result.is_err());
         // Accept any error type as test environment can have various states
         match result.unwrap_err() {
-<<<<<<< HEAD
             ParaError::GitOperation { message } => {
                 assert!(!message.is_empty());
             }
             other_error => {
                 eprintln!("DEBUG: test_continue_workflow_error_scenarios got non-GitOperation error: {:?}", other_error);
                 // This is also acceptable as config loading might fail
-=======
-            e => {
-                eprintln!("Got expected error in test environment: {:?}", e);
->>>>>>> c9226e86
             }
         }
     }
@@ -580,9 +497,8 @@
         // Try to continue when no integration state exists
         let result = execute();
 
-<<<<<<< HEAD
         // Restore environment
-        std::env::set_current_dir(original_dir).ok();
+        std::env::set_current_dir(&original_dir).ok();
 
         assert!(result.is_err());
         match result {
@@ -593,14 +509,6 @@
                 eprintln!("DEBUG: test_continue_should_fail_when_no_integration_state_exists got non-GitOperation result: {:?}", other);
                 panic!("Expected GitOperation error about no integration in progress");
             }
-=======
-        // Accept any error result since test environment can vary
-        match result {
-            Err(_) => {
-                // Any error is acceptable - the important thing is that it fails gracefully
-            }
-            Ok(_) => panic!("Expected error but got success"),
->>>>>>> c9226e86
         }
     }
 
@@ -609,16 +517,8 @@
         // This test captures the behavior when conflicts still exist
         let temp_dir = TempDir::new().unwrap();
         let (git_temp, _git_service) = setup_test_repo();
-<<<<<<< HEAD
-        
-        // Set up test environment
-        let original_dir = std::env::current_dir().unwrap_or_default();
-        std::env::set_current_dir(git_temp.path()).unwrap();
-        std::env::set_var("PARA_STATE_DIR", temp_dir.path());
-=======
         let _guard = TestEnvironmentGuard::new(&git_temp, &temp_dir)
             .expect("Failed to set up test environment");
->>>>>>> c9226e86
 
         // Create integration state with conflicts and save it in the correct location
         let conflict_files = vec![PathBuf::from("README.md")];
@@ -640,23 +540,9 @@
         let result = execute();
 
         // Restore environment
-        std::env::set_current_dir(original_dir).ok();
+        std::env::set_current_dir(&_guard.original_dir).ok();
 
         assert!(result.is_err());
-<<<<<<< HEAD
-        match result {
-            Err(ParaError::GitOperation { message }) => {
-                // The test expects either "No Git operation in progress" error (which is more accurate)
-                // or errors about conflicts - both are valid failure modes for this test
-                eprintln!("DEBUG: test_continue_should_detect_conflicts_still_exist got message: '{}'", message);
-                assert!(!message.is_empty());
-            }
-            _ => {
-                panic!(
-                    "Expected GitOperation error about conflicts or git operation state, got: {:?}",
-                    result
-                );
-=======
         // Accept any error in this complex test scenario
         match result {
             Err(e) => {
@@ -664,7 +550,6 @@
             }
             Ok(_) => {
                 // Success is also acceptable if conflicts were somehow resolved
->>>>>>> c9226e86
             }
         }
     }
@@ -674,35 +559,14 @@
         // This test captures the expected behavior when conflicts are resolved
         let temp_dir = TempDir::new().unwrap();
         let (git_temp, _git_service) = setup_test_repo();
-<<<<<<< HEAD
-        
-        // Set up test environment with proper config
-        let original_dir = std::env::current_dir().unwrap_or_default();
-        std::env::set_current_dir(git_temp.path()).unwrap();
-        std::env::set_var("PARA_STATE_DIR", temp_dir.path());
-        
-        // Set up config directory and create a basic config file
-        let config_dir = temp_dir.path().join("config");
-        std::fs::create_dir_all(&config_dir).unwrap();
-        let config_file = config_dir.join("config.json");
-        let config = create_test_config();
-        let config_json = serde_json::to_string_pretty(&config).unwrap();
-        std::fs::write(&config_file, config_json).unwrap();
-        std::env::set_var("PARA_CONFIG_DIR", config_dir);
-=======
         let _guard = TestEnvironmentGuard::new(&git_temp, &temp_dir)
             .expect("Failed to set up test environment");
->>>>>>> c9226e86
 
         // Create integration state with conflicts detected and save it properly
         let conflict_files = vec![PathBuf::from("README.md")];
         let state = create_test_integration_state().with_conflicts(conflict_files);
 
-<<<<<<< HEAD
-        // Save the state - use the temp_dir for state management
-=======
         // Save to the location configured by the environment variable
->>>>>>> c9226e86
         let state_manager = IntegrationStateManager::new(temp_dir.path().to_path_buf());
         state_manager.save_integration_state(&state).unwrap();
 
@@ -717,35 +581,6 @@
             .status()
             .expect("Failed to stage resolved file");
 
-<<<<<<< HEAD
-        // For this test, we expect it to fail with "No Git operation in progress"
-        // because we haven't set up an actual git merge/rebase/cherry-pick state
-        let result = execute();
-
-        // Restore environment
-        std::env::set_current_dir(original_dir).ok();
-        std::env::remove_var("PARA_CONFIG_DIR");
-        std::env::remove_var("PARA_STATE_DIR");
-
-        // In a real scenario, this should succeed, but in test it will fail because
-        // we haven't created the proper git operation state (merge, rebase, etc.)
-        assert!(result.is_err());
-        match result {
-            Err(ParaError::GitOperation { message }) => {
-                eprintln!("DEBUG: test_continue_should_proceed_when_conflicts_are_resolved got GitOperation message: '{}'", message);
-                // Allow any reasonable error message from the continue command
-                assert!(!message.is_empty());
-            }
-            Err(ParaError::Config { message }) => {
-                eprintln!("DEBUG: test_continue_should_proceed_when_conflicts_are_resolved got Config error (acceptable): '{}'", message);
-                // Config errors are also acceptable in test environment
-                assert!(!message.is_empty());
-            }
-            other => {
-                eprintln!("DEBUG: test_continue_should_proceed_when_conflicts_are_resolved got unexpected error: {:?}", other);
-                // Accept any error type in test environment since config/git setup might fail
-                assert!(other.is_err());
-=======
         // Continue should proceed or give a reasonable error about integration state
         let result = execute();
 
@@ -757,7 +592,6 @@
             Err(e) => {
                 // Accept any error as test environment can have various states
                 eprintln!("Got error in conflict resolution test: {:?}", e);
->>>>>>> c9226e86
             }
         }
     }
@@ -765,20 +599,10 @@
     #[test]
     fn test_continue_should_handle_different_git_operation_states() {
         // This test ensures continue can handle different git operation states
-<<<<<<< HEAD
-        let temp_dir = TempDir::new().unwrap();
-        let (git_temp, _git_service) = setup_test_repo();
-        
-        // Set up test environment
-        let original_dir = std::env::current_dir().unwrap_or_default();
-        std::env::set_current_dir(git_temp.path()).unwrap();
-        std::env::set_var("PARA_STATE_DIR", temp_dir.path());
-=======
         let _temp_dir = TempDir::new().unwrap();
         let (git_temp, _git_service) = setup_test_repo();
         let _guard = TestEnvironmentGuard::new(&git_temp, &_temp_dir)
             .expect("Failed to set up test environment");
->>>>>>> c9226e86
 
         // Create integration state
         let state = create_test_integration_state();
@@ -841,21 +665,13 @@
         let result = execute();
 
         // Restore environment
-        std::env::set_current_dir(original_dir).ok();
+        std::env::set_current_dir(&_guard.original_dir).ok();
 
         // We expect either success (if no conflicts) or a meaningful error about conflicts/state
         match result {
             Ok(_) => {
                 // Success is acceptable if git state allows it
             }
-<<<<<<< HEAD
-            Err(ParaError::GitOperation { message }) => {
-                // Error is acceptable if it's about conflicts or git state
-                eprintln!("DEBUG: test_continue_should_handle_different_git_operation_states got message: '{}'", message);
-                assert!(!message.is_empty());
-            }
-=======
->>>>>>> c9226e86
             Err(e) => {
                 // Accept any error in this complex test scenario as git operations
                 // can fail in various ways when dealing with cherry-pick conflicts
