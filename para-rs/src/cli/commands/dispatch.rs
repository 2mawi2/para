--- conflicted
+++ resolved
@@ -1,11 +1,7 @@
 use crate::cli::parser::DispatchArgs;
 use crate::config::{Config, ConfigManager};
 use crate::core::git::{GitOperations, GitService};
-<<<<<<< HEAD
-use crate::core::session::SessionManager;
-=======
 use crate::core::session::{SessionManager, SessionState};
->>>>>>> 4d9d1201
 use crate::utils::{names::*, ParaError, Result};
 use std::fs;
 use std::path::{Path, PathBuf};
@@ -21,7 +17,9 @@
 
     validate_claude_code_ide(&config)?;
 
-    let mut session_manager = SessionManager::new(config.clone())?;
+    let git_service = GitService::discover()
+        .map_err(|e| ParaError::git_error(format!("Failed to discover git repository: {}", e)))?;
+    let repo_root = git_service.repository().root.clone();
 
     let session_manager = SessionManager::new(&config);
     let session_name = match session_name {
@@ -42,9 +40,6 @@
         }
     };
 
-<<<<<<< HEAD
-    let session_state = session_manager.create_session(session_name.clone(), None)?;
-=======
     let branch_name = generate_branch_name(config.get_branch_prefix());
     let session_id = session_name.clone();
 
@@ -63,7 +58,6 @@
 
     let session_state = SessionState::new(session_id.clone(), branch_name, session_path.clone());
     session_manager.save_state(&session_state)?;
->>>>>>> 4d9d1201
 
     launch_claude_code(
         &config,
@@ -206,9 +200,6 @@
     Ok(())
 }
 
-<<<<<<< HEAD
-// Removed old SessionState and SessionStatus - now using unified session system
-=======
 fn create_claude_task_json(command: &str) -> String {
     format!(
         r#"{{
@@ -237,7 +228,6 @@
         command.replace('"', "\\\"")
     )
 }
->>>>>>> 4d9d1201
 
 impl DispatchArgs {
     pub fn resolve_prompt_and_session(&self) -> Result<(Option<String>, String)> {
