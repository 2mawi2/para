--- conflicted
+++ resolved
@@ -1,10 +1,7 @@
 use clap::{Parser, Subcommand};
 
 mod config;
-<<<<<<< HEAD
-=======
 mod utils;
->>>>>>> 3eb3af41
 
 #[derive(Parser)]
 #[command(name = "para")]
