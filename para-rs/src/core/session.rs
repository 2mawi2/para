--- conflicted
+++ resolved
@@ -7,268 +7,5 @@
 pub use archive::{ArchiveEntry, ArchiveManager, ArchiveStats};
 pub use integration_state::{IntegrationState, IntegrationStateManager, IntegrationStep};
 pub use recovery::{RecoveryInfo, RecoveryOptions, RecoveryResult, SessionRecovery};
-<<<<<<< HEAD
 pub use state::{SessionState, SessionStatus};
-pub use manager::SessionManager;
-=======
-
-#[derive(Debug, Clone, Serialize, Deserialize)]
-pub struct SessionState {
-    pub name: String,
-    pub branch: String,
-    pub worktree_path: PathBuf,
-    pub created_at: String,
-    pub updated_at: String,
-    pub status: SessionStatus,
-}
-
-#[derive(Debug, Clone, Serialize, Deserialize)]
-pub enum SessionStatus {
-    Active,
-    Finished,
-    Cancelled,
-}
-
-pub struct SessionManager {
-    state_dir: PathBuf,
-}
-
-impl SessionManager {
-    pub fn new(config: &Config) -> Self {
-        let state_dir = PathBuf::from(config.get_state_dir());
-        Self { state_dir }
-    }
-
-    pub fn save_state(&self, state: &SessionState) -> Result<()> {
-        if let Some(parent) = self.state_dir.parent() {
-            fs::create_dir_all(parent)?;
-        }
-        fs::create_dir_all(&self.state_dir)?;
-
-        let state_file = self.state_dir.join(format!("{}.state", state.name));
-        let json = serde_json::to_string_pretty(state)?;
-        fs::write(&state_file, json).map_err(|e| {
-            ParaError::file_operation(format!(
-                "Failed to save session state to {}: {}",
-                state_file.display(),
-                e
-            ))
-        })?;
-
-        Ok(())
-    }
-
-    pub fn load_state(&self, session_name: &str) -> Result<SessionState> {
-        let state_file = self.state_dir.join(format!("{}.state", session_name));
-        if !state_file.exists() {
-            return Err(ParaError::session_not_found(session_name));
-        }
-
-        let content = fs::read_to_string(&state_file).map_err(|e| {
-            ParaError::file_operation(format!(
-                "Failed to read session state from {}: {}",
-                state_file.display(),
-                e
-            ))
-        })?;
-
-        let state: SessionState = serde_json::from_str(&content).map_err(|e| {
-            ParaError::state_corruption(format!(
-                "Failed to parse session state from {}: {}",
-                state_file.display(),
-                e
-            ))
-        })?;
-
-        Ok(state)
-    }
-
-    pub fn list_sessions(&self) -> Result<Vec<SessionState>> {
-        if !self.state_dir.exists() {
-            return Ok(Vec::new());
-        }
-
-        let entries = fs::read_dir(&self.state_dir)?;
-        let mut sessions = Vec::new();
-
-        for entry in entries {
-            let entry = entry?;
-            let path = entry.path();
-
-            if path.is_file() && path.extension().is_some_and(|ext| ext == "state") {
-                if let Some(stem) = path.file_stem() {
-                    if let Some(session_name) = stem.to_str() {
-                        match self.load_state(session_name) {
-                            Ok(state) => sessions.push(state),
-                            Err(_) => continue, // Skip corrupted state files
-                        }
-                    }
-                }
-            }
-        }
-
-        sessions.sort_by(|a, b| b.created_at.cmp(&a.created_at));
-        Ok(sessions)
-    }
-
-    pub fn delete_state(&self, session_name: &str) -> Result<()> {
-        let state_file = self.state_dir.join(format!("{}.state", session_name));
-        if state_file.exists() {
-            fs::remove_file(&state_file).map_err(|e| {
-                ParaError::file_operation(format!(
-                    "Failed to delete session state {}: {}",
-                    state_file.display(),
-                    e
-                ))
-            })?;
-        }
-        Ok(())
-    }
-
-    pub fn session_exists(&self, session_name: &str) -> bool {
-        let state_file = self.state_dir.join(format!("{}.state", session_name));
-        state_file.exists()
-    }
-}
-
-impl SessionState {
-    pub fn new(name: String, branch: String, worktree_path: PathBuf) -> Self {
-        let now = chrono::Utc::now().format("%Y-%m-%dT%H:%M:%SZ").to_string();
-        Self {
-            name,
-            branch,
-            worktree_path,
-            created_at: now.clone(),
-            updated_at: now,
-            status: SessionStatus::Active,
-        }
-    }
-
-    pub fn update_status(&mut self, status: SessionStatus) {
-        self.status = status;
-        self.updated_at = chrono::Utc::now().format("%Y-%m-%dT%H:%M:%SZ").to_string();
-    }
-}
-
-#[cfg(test)]
-mod tests {
-    use super::*;
-    use std::path::Path;
-    use tempfile::TempDir;
-
-    fn create_test_config(temp_dir: &Path) -> Config {
-        Config {
-            ide: crate::config::IdeConfig {
-                name: "test".to_string(),
-                command: "echo".to_string(),
-                user_data_dir: None,
-                wrapper: crate::config::WrapperConfig {
-                    enabled: false,
-                    name: String::new(),
-                    command: String::new(),
-                },
-            },
-            directories: crate::config::DirectoryConfig {
-                subtrees_dir: "subtrees".to_string(),
-                state_dir: temp_dir.join(".para_state").to_string_lossy().to_string(),
-            },
-            git: crate::config::GitConfig {
-                branch_prefix: "test".to_string(),
-                auto_stage: true,
-                auto_commit: false,
-                default_integration_strategy: crate::cli::parser::IntegrationStrategy::Squash,
-            },
-            session: crate::config::SessionConfig {
-                default_name_format: "%Y%m%d-%H%M%S".to_string(),
-                preserve_on_finish: false,
-                auto_cleanup_days: Some(7),
-            },
-        }
-    }
-
-    #[test]
-    fn test_session_state_creation() {
-        let state = SessionState::new(
-            "test-session".to_string(),
-            "test-branch".to_string(),
-            PathBuf::from("/test/path"),
-        );
-
-        assert_eq!(state.name, "test-session");
-        assert_eq!(state.branch, "test-branch");
-        assert_eq!(state.worktree_path, PathBuf::from("/test/path"));
-        assert!(matches!(state.status, SessionStatus::Active));
-        assert!(!state.created_at.is_empty());
-        assert!(!state.updated_at.is_empty());
-    }
-
-    #[test]
-    fn test_session_manager_save_and_load() {
-        let temp_dir = TempDir::new().unwrap();
-        let config = create_test_config(temp_dir.path());
-        let manager = SessionManager::new(&config);
-
-        let state = SessionState::new(
-            "test-session".to_string(),
-            "test-branch".to_string(),
-            PathBuf::from("/test/path"),
-        );
-
-        manager.save_state(&state).unwrap();
-        assert!(manager.session_exists("test-session"));
-
-        let loaded_state = manager.load_state("test-session").unwrap();
-        assert_eq!(loaded_state.name, state.name);
-        assert_eq!(loaded_state.branch, state.branch);
-        assert_eq!(loaded_state.worktree_path, state.worktree_path);
-    }
-
-    #[test]
-    fn test_session_manager_list() {
-        let temp_dir = TempDir::new().unwrap();
-        let config = create_test_config(temp_dir.path());
-        let manager = SessionManager::new(&config);
-
-        let state1 = SessionState::new(
-            "session1".to_string(),
-            "branch1".to_string(),
-            PathBuf::from("/path1"),
-        );
-
-        let state2 = SessionState::new(
-            "session2".to_string(),
-            "branch2".to_string(),
-            PathBuf::from("/path2"),
-        );
-
-        manager.save_state(&state1).unwrap();
-        manager.save_state(&state2).unwrap();
-
-        let sessions = manager.list_sessions().unwrap();
-        assert_eq!(sessions.len(), 2);
-
-        let names: Vec<&String> = sessions.iter().map(|s| &s.name).collect();
-        assert!(names.contains(&&"session1".to_string()));
-        assert!(names.contains(&&"session2".to_string()));
-    }
-
-    #[test]
-    fn test_session_manager_delete() {
-        let temp_dir = TempDir::new().unwrap();
-        let config = create_test_config(temp_dir.path());
-        let manager = SessionManager::new(&config);
-
-        let state = SessionState::new(
-            "test-session".to_string(),
-            "test-branch".to_string(),
-            PathBuf::from("/test/path"),
-        );
-
-        manager.save_state(&state).unwrap();
-        assert!(manager.session_exists("test-session"));
-
-        manager.delete_state("test-session").unwrap();
-        assert!(!manager.session_exists("test-session"));
-    }
-}
->>>>>>> 4d9d1201
+pub use manager::SessionManager;