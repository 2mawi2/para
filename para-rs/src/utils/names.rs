use crate::utils::{ParaError, Result};
use chrono::{DateTime, Utc};
use rand::seq::SliceRandom;
use regex::Regex;
use std::fmt;

const ADJECTIVES: &[&str] = &[
    "agile",
    "bold",
    "calm",
    "deep",
    "eager",
    "fast",
    "keen",
    "neat",
    "quick",
    "smart",
    "swift",
    "wise",
    "zesty",
    "bright",
    "clever",
    "dynamic",
    "elegant",
    "fresh",
    "gentle",
    "happy",
    "intense",
    "jovial",
    "lively",
    "modern",
    "nimble",
    "optimistic",
    "polished",
    "quiet",
    "robust",
    "sleek",
    "tender",
    "unique",
    "vibrant",
    "warm",
    "xenial",
    "youthful",
    "zealous",
    "active",
    "brave",
    "crisp",
    "daring",
    "epic",
    "fluid",
    "golden",
    "heroic",
    "ideal",
    "jazzy",
    "kinetic",
    "lucid",
    "magical",
    "noble",
    "organic",
    "perfect",
    "radiant",
    "serene",
    "timeless",
    "unstoppable",
    "vivid",
    "wonderful",
    "excellent",
    "young",
];

const NOUNS: &[&str] = &[
    "alpha", "beta", "gamma", "delta", "omega", "sigma", "theta", "lambda", "aurora", "cosmos",
    "nebula", "quasar", "pulsar", "galaxy", "comet", "meteor", "planet", "stellar", "lunar",
    "solar", "crystal", "diamond", "emerald", "sapphire", "ruby", "amber", "pearl", "coral",
    "jade", "opal", "topaz", "obsidian", "granite", "marble", "bronze", "silver", "platinum",
    "titanium", "cobalt", "copper", "iron", "steel", "carbon", "helium", "neon", "argon", "xenon",
    "radon", "krypton", "mercury", "phoenix", "dragon", "falcon", "eagle", "hawk", "raven", "dove",
    "swan", "crane", "heron", "owl", "robin", "sparrow", "wren", "oak", "pine", "maple", "birch",
    "cedar", "willow", "elm", "ash", "palm", "bamboo", "fern", "moss", "ivy", "vine", "rose",
    "lily", "iris", "tulip", "daisy", "orchid", "lotus", "jasmine", "lavender", "mint", "sage",
    "basil", "thyme", "rosemary", "ginger", "cinnamon", "vanilla", "honey", "sugar", "spice",
    "pepper", "salt", "lemon", "lime", "orange", "apple", "cherry", "berry", "grape", "peach",
];

pub fn generate_friendly_name() -> String {
    let mut rng = rand::thread_rng();
    let adjective = ADJECTIVES.choose(&mut rng).unwrap();
    let noun = NOUNS.choose(&mut rng).unwrap();
    format!("{}_{}", adjective, noun)
}

pub fn generate_session_id() -> String {
    generate_friendly_name()
}

pub fn generate_session_id_with_timestamp() -> String {
    let timestamp = generate_timestamp();
    let friendly = generate_friendly_name();
    format!("{}_{}", friendly, timestamp)
}

<<<<<<< HEAD
pub fn generate_session_id_with_name(name: &str) -> String {
    let timestamp = generate_timestamp();
    format!("{}_{}", name, timestamp)
=======
pub fn generate_unique_session_id(existing_names: &[String]) -> String {
    generate_unique_name(existing_names)
>>>>>>> 4d9d1201
}

pub fn generate_timestamp() -> String {
    let now: DateTime<Utc> = Utc::now();
    now.format("%Y%m%d-%H%M%S").to_string()
}

pub fn generate_branch_name(prefix: &str) -> String {
    let timestamp = generate_timestamp();
    format!("{}/{}", prefix, timestamp)
}

pub fn generate_unique_name(existing_names: &[String]) -> String {
    let mut attempts = 0;
    let max_attempts = 50; // Reduced since we have 6000+ combinations
    
    // First, try to find a unique name without any suffix
    loop {
        let name = generate_friendly_name();
        if !existing_names.contains(&name) {
            return name;
        }

        attempts += 1;
        if attempts >= max_attempts {
            break;
        }
    }
    
    // If we can't find a unique name, try with small random suffixes
    for suffix in 1..100 {
        let name = generate_friendly_name();
        let candidate = format!("{}_{}", name, suffix);
        if !existing_names.contains(&candidate) {
            return candidate;
        }
    }
    
    // Final fallback: use timestamp suffix
    let name = generate_friendly_name();
    let timestamp = generate_timestamp();
    format!("{}_{}", name, timestamp)
}

pub fn validate_session_name(name: &str) -> Result<()> {
    if name.is_empty() {
        return Err(ParaError::invalid_session_name(
            name,
            "Session name cannot be empty",
        ));
    }

    if name.len() > 100 {
        return Err(ParaError::invalid_session_name(
            name,
            "Session name cannot be longer than 100 characters",
        ));
    }

    let valid_regex = Regex::new(r"^[a-zA-Z0-9][a-zA-Z0-9_-]*[a-zA-Z0-9]$")
        .map_err(|e| ParaError::config_error(format!("Invalid regex: {}", e)))?;

    if name.len() == 1 {
        if !name.chars().next().unwrap().is_alphanumeric() {
            return Err(ParaError::invalid_session_name(
                name,
                "Single character session name must be alphanumeric",
            ));
        }
    } else if !valid_regex.is_match(name) {
        return Err(ParaError::invalid_session_name(
            name,
            "Session name must start and end with alphanumeric characters and contain only letters, numbers, hyphens, and underscores"
        ));
    }

    if name.starts_with('-') || name.ends_with('-') {
        return Err(ParaError::invalid_session_name(
            name,
            "Session name cannot start or end with a hyphen",
        ));
    }

    if name.starts_with('_') || name.ends_with('_') {
        return Err(ParaError::invalid_session_name(
            name,
            "Session name cannot start or end with an underscore",
        ));
    }

    if name.contains("__") || name.contains("--") {
        return Err(ParaError::invalid_session_name(
            name,
            "Session name cannot contain consecutive underscores or hyphens",
        ));
    }

    Ok(())
}

pub fn sanitize_branch_name(name: &str) -> String {
    let mut result = name.to_string();

    result = result.replace(' ', "-");
    result = result.replace('\t', "-");
    result = result.replace('\n', "-");
    result = result.replace('\r', "");

    let invalid_chars = ['~', '^', ':', '?', '*', '[', ']', '\\', '/', '@', '{', '}'];
    for ch in invalid_chars {
        result = result.replace(ch, "");
    }

    result = result.replace("..", "");

    while result.contains("--") {
        result = result.replace("--", "-");
    }

    result = result.trim_matches('-').to_string();
    result = result.trim_matches('.').to_string();

    if result.is_empty() {
        result = "branch".to_string();
    }

    result
}

pub fn validate_branch_name(name: &str) -> Result<()> {
    if name.is_empty() {
        return Err(ParaError::invalid_branch_name(
            name,
            "Branch name cannot be empty",
        ));
    }

    if name.len() > 250 {
        return Err(ParaError::invalid_branch_name(
            name,
            "Branch name cannot be longer than 250 characters",
        ));
    }

    if name.starts_with('-') || name.ends_with('-') {
        return Err(ParaError::invalid_branch_name(
            name,
            "Branch name cannot start or end with a hyphen",
        ));
    }

    if name.starts_with('.') || name.ends_with('.') {
        return Err(ParaError::invalid_branch_name(
            name,
            "Branch name cannot start or end with a dot",
        ));
    }

    if name.contains("..") {
        return Err(ParaError::invalid_branch_name(
            name,
            "Branch name cannot contain consecutive dots",
        ));
    }

    if name.contains("//") {
        return Err(ParaError::invalid_branch_name(
            name,
            "Branch name cannot contain consecutive slashes",
        ));
    }

    let invalid_chars = [
        '~', '^', ':', '?', '*', '[', ']', '\\', ' ', '\t', '\n', '\r', '@', '{', '}',
    ];
    for ch in invalid_chars {
        if name.contains(ch) {
            return Err(ParaError::invalid_branch_name(
                name,
                format!("Branch name cannot contain character: {}", ch),
            ));
        }
    }

    if name == "@" {
        return Err(ParaError::invalid_branch_name(
            name,
            "Branch name cannot be '@'",
        ));
    }

    Ok(())
}

pub fn extract_session_name_from_branch(branch_name: &str) -> Option<String> {
    if let Some(parts) = branch_name.strip_prefix("para/") {
        Some(parts.to_string())
    } else {
        branch_name
            .strip_prefix("pc/")
            .map(|parts| parts.to_string())
    }
}

pub fn is_para_branch(branch_name: &str) -> bool {
    branch_name.starts_with("para/") || branch_name.starts_with("pc/")
}

#[derive(Debug, Clone)]
pub struct SessionInfo {
    pub name: String,
    pub branch: String,
    pub timestamp: String,
    pub friendly_name: Option<String>,
}

impl SessionInfo {
    pub fn new(name: String) -> Self {
        let timestamp = generate_timestamp();
        let branch = format!("para/{}", name);

        Self {
            name,
            branch,
            timestamp,
            friendly_name: None,
        }
    }

    pub fn from_branch(branch_name: &str) -> Option<Self> {
        extract_session_name_from_branch(branch_name).map(|session_name| Self {
            name: session_name.clone(),
            branch: branch_name.to_string(),
            timestamp: extract_timestamp_from_name(&session_name)
                .unwrap_or_else(|| "unknown".to_string()),
            friendly_name: extract_friendly_name(&session_name),
        })
    }
}

impl fmt::Display for SessionInfo {
    fn fmt(&self, f: &mut fmt::Formatter<'_>) -> fmt::Result {
        if let Some(friendly) = &self.friendly_name {
            write!(f, "{} ({})", friendly, self.timestamp)
        } else {
            write!(f, "{}", self.name)
        }
    }
}

fn extract_timestamp_from_name(name: &str) -> Option<String> {
    let timestamp_regex = Regex::new(r"(\d{8}-\d{6})").ok()?;
    timestamp_regex.find(name).map(|m| m.as_str().to_string())
}

fn extract_friendly_name(name: &str) -> Option<String> {
    if let Some(pos) = name.rfind('_') {
        let potential_friendly = &name[..pos];
        if potential_friendly.contains('_') && potential_friendly.len() > 3 {
            return Some(potential_friendly.to_string());
        }
    }
    None
}

#[cfg(test)]
mod tests {
    use super::*;

    #[test]
    fn test_generate_friendly_name() {
        let name = generate_friendly_name();
        assert!(name.contains('_'));
        assert!(name.len() > 3);

        let parts: Vec<&str> = name.split('_').collect();
        assert_eq!(parts.len(), 2);
        assert!(ADJECTIVES.contains(&parts[0]));
        assert!(NOUNS.contains(&parts[1]));
    }

    #[test]
    fn test_generate_session_id() {
        let id = generate_session_id();
        assert!(id.contains('_'));
        // Should NOT contain timestamp by default (Docker-style)
        assert!(!id.contains('-'));
        assert!(id.len() < 30); // Should be relatively short
        
        let parts: Vec<&str> = id.split('_').collect();
        assert_eq!(parts.len(), 2);
        assert!(ADJECTIVES.contains(&parts[0]));
        assert!(NOUNS.contains(&parts[1]));
    }
    
    #[test]
    fn test_generate_session_id_with_timestamp() {
        let id = generate_session_id_with_timestamp();
        assert!(id.contains('_'));
        assert!(id.contains('-')); // Should contain timestamp
        assert!(id.len() > 15);
        
        let parts: Vec<&str> = id.split('_').collect();
        assert_eq!(parts.len(), 3); // adjective_noun_timestamp
    }

    #[test]
    fn test_generate_timestamp() {
        let timestamp = generate_timestamp();
        assert_eq!(timestamp.len(), 15); // YYYYMMDD-HHMMSS
        assert!(timestamp.contains('-'));
    }

    #[test]
    fn test_validate_session_name() {
        assert!(validate_session_name("valid-name").is_ok());
        assert!(validate_session_name("valid_name").is_ok());
        assert!(validate_session_name("valid123").is_ok());
        assert!(validate_session_name("a").is_ok());
        assert!(validate_session_name("123").is_ok());

        assert!(validate_session_name("").is_err());
        assert!(validate_session_name("-invalid").is_err());
        assert!(validate_session_name("invalid-").is_err());
        assert!(validate_session_name("_invalid").is_err());
        assert!(validate_session_name("invalid_").is_err());
        assert!(validate_session_name("invalid--name").is_err());
        assert!(validate_session_name("invalid__name").is_err());
        assert!(validate_session_name("invalid name").is_err());
        assert!(validate_session_name("invalid@name").is_err());

        let long_name = "a".repeat(101);
        assert!(validate_session_name(&long_name).is_err());
    }

    #[test]
    fn test_sanitize_branch_name() {
        assert_eq!(sanitize_branch_name("valid name"), "valid-name");
        assert_eq!(sanitize_branch_name("with\ttabs"), "with-tabs");
        assert_eq!(sanitize_branch_name("with/slashes"), "withslashes");
        assert_eq!(sanitize_branch_name("with..dots"), "withdots");
        assert_eq!(
            sanitize_branch_name("--multiple--dashes--"),
            "multiple-dashes"
        );
        assert_eq!(sanitize_branch_name(""), "branch");
        assert_eq!(sanitize_branch_name("---"), "branch");
    }

    #[test]
    fn test_validate_branch_name() {
        assert!(validate_branch_name("valid-branch").is_ok());
        assert!(validate_branch_name("feature/new-feature").is_ok());
        assert!(validate_branch_name("123").is_ok());

        assert!(validate_branch_name("").is_err());
        assert!(validate_branch_name("-invalid").is_err());
        assert!(validate_branch_name("invalid-").is_err());
        assert!(validate_branch_name(".invalid").is_err());
        assert!(validate_branch_name("invalid.").is_err());
        assert!(validate_branch_name("invalid..name").is_err());
        assert!(validate_branch_name("invalid//name").is_err());
        assert!(validate_branch_name("invalid name").is_err());
        assert!(validate_branch_name("invalid@name").is_err());
        assert!(validate_branch_name("@").is_err());

        let long_name = "a".repeat(251);
        assert!(validate_branch_name(&long_name).is_err());
    }

    #[test]
    fn test_extract_session_name_from_branch() {
        assert_eq!(
            extract_session_name_from_branch("para/my-session"),
            Some("my-session".to_string())
        );
        assert_eq!(
            extract_session_name_from_branch("pc/my-session"),
            Some("my-session".to_string())
        );
        assert_eq!(extract_session_name_from_branch("feature/my-feature"), None);
    }

    #[test]
    fn test_is_para_branch() {
        assert!(is_para_branch("para/my-session"));
        assert!(is_para_branch("pc/my-session"));
        assert!(!is_para_branch("feature/my-feature"));
        assert!(!is_para_branch("main"));
    }

    #[test]
    fn test_session_info() {
        let session = SessionInfo::new("test-session".to_string());
        assert_eq!(session.name, "test-session");
        assert!(session.branch.starts_with("para/"));
        assert!(!session.timestamp.is_empty());

        let from_branch = SessionInfo::from_branch("para/test-session").unwrap();
        assert_eq!(from_branch.name, "test-session");
        assert_eq!(from_branch.branch, "para/test-session");
    }

    #[test]
    fn test_generate_unique_name() {
        let existing = vec!["used_name".to_string(), "another_used".to_string()];
        let unique = generate_unique_name(&existing);
        assert!(!existing.contains(&unique));
        assert!(unique.contains('_'));
    }

    #[test]
    fn test_generate_unique_name_no_collisions() {
        // Test with empty list - should generate clean name
        let existing = vec![];
        let unique = generate_unique_name(&existing);
        assert!(unique.contains('_'));
        assert!(!unique.contains('-')); // Should be Docker-style without timestamp
        
        let parts: Vec<&str> = unique.split('_').collect();
        assert_eq!(parts.len(), 2); // Only adjective_noun
    }

    #[test] 
    fn test_generate_unique_name_with_collision() {
        // Fill up most adjective/noun combinations to force suffix generation
        let mut existing = vec![];
        
        // Generate a bunch of existing names
        for i in 0..10 {
            existing.push(format!("test_name_{}", i));
        }
        
        // Add a specific collision to test
        existing.push("eager_alpha".to_string());
        
        let unique = generate_unique_name(&existing);
        assert!(!existing.contains(&unique));
        assert!(unique.contains('_'));
        
        // Should either be a different adjective/noun combo or have a suffix
        if unique.starts_with("eager_alpha") {
            assert!(unique.len() > "eager_alpha".len()); // Must have suffix
        }
    }

    #[test]
    fn test_collision_avoidance_strategy() {
        // Test the three-tier collision avoidance strategy
        let mut existing = vec![];
        
        // First generate many unique names to test clean generation
        for _ in 0..10 {
            let name = generate_unique_name(&existing);
            assert!(!existing.contains(&name));
            existing.push(name);
        }
        
        // All should be clean Docker-style names
        for name in &existing {
            let parts: Vec<&str> = name.split('_').collect();
            assert!(parts.len() <= 2 || parts.len() == 3 && parts[2].parse::<u32>().is_ok());
        }
    }

    #[test]
    fn test_generate_unique_session_id() {
        let existing = vec!["busy_session".to_string()];
        let id = generate_unique_session_id(&existing);
        assert!(!existing.contains(&id));
        assert!(id.contains('_'));
    }
}<|MERGE_RESOLUTION|>--- conflicted
+++ resolved
@@ -99,14 +99,13 @@
     format!("{}_{}", friendly, timestamp)
 }
 
-<<<<<<< HEAD
 pub fn generate_session_id_with_name(name: &str) -> String {
     let timestamp = generate_timestamp();
     format!("{}_{}", name, timestamp)
-=======
+}
+
 pub fn generate_unique_session_id(existing_names: &[String]) -> String {
     generate_unique_name(existing_names)
->>>>>>> 4d9d1201
 }
 
 pub fn generate_timestamp() -> String {
