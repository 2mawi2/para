use std::path::PathBuf;
use thiserror::Error;

#[derive(Error, Debug)]
pub enum ParaError {
    #[error("Git operation failed: {message}")]
    GitOperation { message: String },

    #[error("Session '{session_id}' not found")]
    SessionNotFound { session_id: String },

    #[error("Session '{session_id}' already exists")]
    SessionExists { session_id: String },

    #[error("Configuration error: {message}")]
    Config { message: String },

    #[error("IDE error: {message}")]
    Ide { message: String },

    #[error("Invalid arguments: {message}")]
    InvalidArgs { message: String },

    #[error("Repository state error: {message}")]
    RepoState { message: String },

    #[error("File operation failed: {path}")]
    FileOperation { path: String },

    #[error("File not found: {path}")]
    FileNotFound { path: String },

    #[error("Directory not found: {path}")]
    DirectoryNotFound { path: String },

    #[error("IDE not available: {ide}")]
    IdeNotAvailable { ide: String },

    #[error("Invalid session name: {name} - {reason}")]
    InvalidSessionName { name: String, reason: String },

    #[error("Invalid branch name: {name} - {reason}")]
    InvalidBranchName { name: String, reason: String },

    #[error("Permission denied: {path}")]
    PermissionDenied { path: String },

    #[error("Worktree operation failed: {message}")]
    WorktreeOperation { message: String },

    #[error("State corruption detected: {message}")]
    StateCorruption { message: String },

    #[error("IO error: {0}")]
    Io(#[from] std::io::Error),

    #[error("JSON error: {0}")]
    Json(#[from] serde_json::Error),

    #[error("Regex error: {0}")]
    Regex(#[from] regex::Error),
}

pub type Result<T> = std::result::Result<T, ParaError>;

impl ParaError {
    pub fn git_operation(message: impl Into<String>) -> Self {
        Self::GitOperation {
            message: message.into(),
        }
    }

    pub fn session_not_found(session_id: impl Into<String>) -> Self {
        Self::SessionNotFound {
            session_id: session_id.into(),
        }
    }

    pub fn session_exists(session_id: impl Into<String>) -> Self {
        Self::SessionExists {
            session_id: session_id.into(),
        }
    }

    pub fn config_error(message: impl Into<String>) -> Self {
        Self::Config {
            message: message.into(),
        }
    }

    pub fn ide_error(message: impl Into<String>) -> Self {
        Self::Ide {
            message: message.into(),
        }
    }

    pub fn invalid_args(message: impl Into<String>) -> Self {
        Self::InvalidArgs {
            message: message.into(),
        }
    }

    pub fn repo_state(message: impl Into<String>) -> Self {
        Self::RepoState {
            message: message.into(),
        }
    }

    pub fn file_operation(path: impl Into<String>) -> Self {
        Self::FileOperation { path: path.into() }
    }

    pub fn file_not_found(path: impl Into<String>) -> Self {
        Self::FileNotFound { path: path.into() }
    }

    pub fn directory_not_found(path: impl Into<String>) -> Self {
        Self::DirectoryNotFound { path: path.into() }
    }

    pub fn ide_not_available(ide: impl Into<String>) -> Self {
        Self::IdeNotAvailable { ide: ide.into() }
    }

    pub fn invalid_session_name(name: impl Into<String>, reason: impl Into<String>) -> Self {
        Self::InvalidSessionName {
            name: name.into(),
            reason: reason.into(),
        }
    }

    pub fn invalid_branch_name(name: impl Into<String>, reason: impl Into<String>) -> Self {
        Self::InvalidBranchName {
            name: name.into(),
            reason: reason.into(),
        }
    }

    pub fn permission_denied(path: impl Into<String>) -> Self {
        Self::PermissionDenied { path: path.into() }
    }

    pub fn worktree_operation(message: impl Into<String>) -> Self {
        Self::WorktreeOperation {
            message: message.into(),
        }
    }

    pub fn state_corruption(message: impl Into<String>) -> Self {
        Self::StateCorruption {
            message: message.into(),
        }
    }

    pub fn not_implemented(feature: impl Into<String>) -> Self {
        Self::InvalidArgs {
            message: format!("{} not implemented yet", feature.into()),
        }
    }

    pub fn git_error(message: impl Into<String>) -> Self {
        Self::GitOperation {
            message: message.into(),
        }
    }

    pub fn fs_error(message: impl Into<String>) -> Self {
        Self::FileOperation {
            path: message.into(),
        }
    }

    pub fn json_error(message: impl Into<String>) -> Self {
        Self::Config {
            message: message.into(),
        }
    }

    pub fn invalid_config(message: impl Into<String>) -> Self {
        Self::Config {
            message: message.into(),
        }
    }

<<<<<<< HEAD
    pub fn platform_error(message: impl Into<String>) -> Self {
        Self::Ide {
            message: format!("Platform error: {}", message.into()),
=======
    pub fn serialization(message: impl Into<String>) -> Self {
        Self::Config {
            message: format!("Serialization error: {}", message.into()),
>>>>>>> 56cb616a
        }
    }
}

impl From<PathBuf> for ParaError {
    fn from(path: PathBuf) -> Self {
        Self::FileNotFound {
            path: path.to_string_lossy().to_string(),
        }
    }
}

impl From<&str> for ParaError {
    fn from(message: &str) -> Self {
        Self::Config {
            message: message.to_string(),
        }
    }
}

impl From<String> for ParaError {
    fn from(message: String) -> Self {
        Self::Config { message }
    }
}

impl From<crate::config::ConfigError> for ParaError {
    fn from(error: crate::config::ConfigError) -> Self {
        Self::Config {
            message: error.to_string(),
        }
    }
}

#[cfg(test)]
mod tests {
    use super::*;

    #[test]
    fn test_error_creation_helpers() {
        let git_err = ParaError::git_operation("failed to commit");
        assert!(matches!(git_err, ParaError::GitOperation { .. }));
        assert_eq!(
            git_err.to_string(),
            "Git operation failed: failed to commit"
        );

        let session_err = ParaError::session_not_found("test-session");
        assert!(matches!(session_err, ParaError::SessionNotFound { .. }));
        assert_eq!(session_err.to_string(), "Session 'test-session' not found");

        let config_err = ParaError::config_error("invalid configuration");
        assert!(matches!(config_err, ParaError::Config { .. }));
        assert_eq!(
            config_err.to_string(),
            "Configuration error: invalid configuration"
        );
    }

    #[test]
    fn test_error_conversion() {
        let string_err: ParaError = "test error".into();
        assert!(matches!(string_err, ParaError::Config { .. }));

        let owned_string_err: ParaError = String::from("test error").into();
        assert!(matches!(owned_string_err, ParaError::Config { .. }));
    }

    #[test]
    fn test_io_error_conversion() {
        let io_err = std::io::Error::new(std::io::ErrorKind::NotFound, "file not found");
        let para_err: ParaError = io_err.into();
        assert!(matches!(para_err, ParaError::Io(_)));
    }
}<|MERGE_RESOLUTION|>--- conflicted
+++ resolved
@@ -182,15 +182,15 @@
         }
     }
 
-<<<<<<< HEAD
     pub fn platform_error(message: impl Into<String>) -> Self {
         Self::Ide {
             message: format!("Platform error: {}", message.into()),
-=======
+        }
+    }
+
     pub fn serialization(message: impl Into<String>) -> Self {
         Self::Config {
             message: format!("Serialization error: {}", message.into()),
->>>>>>> 56cb616a
         }
     }
 }
