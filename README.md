# Git Constellation - A Celestial Journey Through Para's Evolution

## Overview

This visualization transforms the Para project's git history into an interactive celestial map where:
- **Commits are stars** ✨ - Each commit becomes a star in the night sky
- **Days are constellations** 🌌 - Commits from the same day form constellations
- **Time flows in spirals** 🌀 - Recent commits are in the center, older ones spiral outward
- **Star types reflect commit types** ⭐ - Different colors and sizes based on commit purpose

## How to View

1. Open `index.html` in a modern web browser
2. Move your mouse over stars to see commit details
3. Click on stars to create pulse effects
4. Watch for shooting stars that randomly appear!

## Star Classification

- **🌟 Golden Stars** - Release and version bumps (the brightest in our sky)
- **🔴 Red Giants** - Feature additions and implementations
- **🔵 Blue Stars** - Bug fixes and patches  
- **🟢 Green Stars** - Merge commits connecting branches
- **⚪ White Dwarfs** - Other commits (refactoring, docs, etc.)

## Project Statistics

The visualization shows key metrics:
- Total number of commits (stars in our universe)
- Number of active development days (constellations)
- Number of contributors (star gazers)
- Most productive day (brightest constellation)

## Technical Details

Built with:
- **D3.js** for data visualization and SVG manipulation
- **CSS animations** for twinkling stars and shooting star effects
- **Dynamic layouts** using spiral patterns for time representation
- **Interactive tooltips** showing commit details on hover

## The Story It Tells

Para's development journey unfolds like a cosmic dance:
- The intense burst of initial development (May 31 - June 1) created the first major star cluster
- Regular release cycles shine as golden stars throughout the constellation
- The recent MCP integration work forms a bright new constellation
- Each developer's contributions add their unique stellar signature

This visualization celebrates not just the code, but the collaborative effort that brought Para to life - each commit a star in the project's expanding universe.

## Fun Features

- **Shooting stars** randomly streak across the sky
- **Star twinkle animations** make the sky feel alive
- **Constellation connections** show related commits
- **Responsive design** adapts to your screen size
- **Click effects** create ripples in space-time

<<<<<<< HEAD
Enjoy exploring the cosmic history of Para! 🚀
=======
### Session Management
- `para start [name]` - Create new parallel session (opens configured IDE)
- `para finish "message"` - Auto-stage & finish session with commit message
- `para finish "message" --branch custom-name` - Finish with custom branch name
- `para list` - Show all active sessions
- `para cancel [session]` - Discard current or specified session
- `para clean` - Remove all sessions
- `para resume <session>` - Resume session in IDE
- `para recover [session]` - Recover cancelled session from backup

### Configuration
- `para config` - Interactive configuration wizard
- `para config auto` - Auto-detect IDE and create config
- `para config show` - Display current settings
- `para config edit` - Edit configuration file
- `para config reset` - Reset configuration to defaults

## AI Integration

### Claude Code MCP Integration

Para integrates seamlessly with Claude Code through MCP (Model Context Protocol):

```bash
# One-time setup (navigate to any repo where you want Para tools)
para mcp init --claude-code

# This creates .mcp.json with the correct paths for your system
# (Note: .mcp.json contains user-specific paths, so add it to .gitignore)

# Now Claude Code has Para tools available:
# - para_start, para_finish, para_dispatch, para_list, etc.
# - Use Para tools directly from Claude Code interface
```

### AI-Powered Development
```bash
para dispatch "prompt"                    # Create session with AI prompt
para dispatch name "prompt"               # Named session with AI prompt
para dispatch --file prompt.txt          # Create session with prompt from file
para dispatch -f ./auth.prompt            # Create session with prompt from file (short form)

# Skip permission warnings in trusted environments (CI, scripts)
para dispatch --dangerously-skip-permissions "prompt"
para start --dangerously-skip-permissions name
```

## Custom Branch Names

Para supports custom branch names when finishing sessions:

```bash
# Default behavior - uses session name with timestamp
para finish "Implement user authentication"
# Creates branch: para/session-name-20240531-184623

# Custom branch name
para finish "Implement auth" --branch feature-authentication
# Creates branch: feature-authentication

# Branch conflict resolution
para finish "Fix bug" --branch existing-feature
# If 'existing-feature' exists, creates: existing-feature-1
```

### Branch Validation
- Branch names must be valid Git branch names
- Cannot contain spaces or special characters (~ ^ : ? * [ \ @)
- Cannot start with `-` or `.`
- Cannot end with `/`
- Cannot contain sequences like `..`, `@{`, `//`, or `/.`

The `dispatch` command creates new sessions and immediately opens Claude Code with your prompt, perfect for AI-assisted development.

**MCP Integration:** After running `para mcp init --claude-code` in your repo, Claude Code gains native Para tools for session management without needing the dispatch command.

**Note:** Dispatch command only works with Claude Code. Use `para config` to switch IDEs if needed.

## How It Works

1. **Configure**: `para config` detects and configures your IDE (Cursor, Claude Code, VS Code, etc.)
2. **Create**: `para start` creates a timestamped Git branch and separate directory
3. **Work**: Each session gets its own IDE window and isolated workspace
4. **Merge**: `para finish` automatically stages changes and merges back to main
5. **Clean**: Sessions clean up automatically

**File Structure:**
```
your-repo/
├── .git/                    # Your main repo
└── .para/                   # Para directory (auto-managed)
    ├── .gitignore           # Prevents tracking Para files  
    ├── state/               # Session state files
    └── worktrees/           # Para sessions live here
        ├── feature-auth-*/  # Session 1: authentication work
        ├── feature-ui-*/    # Session 2: UI updates  
        └── bugfix-login-*/  # Session 3: bug fix
```

## IDE Setup

Run `para config` to set up your IDE - it will auto-detect and configure:

- **Claude Code** (recommended for AI development)
- **Cursor** 
- **VS Code**
- **Any IDE with CLI support**

```bash
para config              # Interactive setup wizard
para config auto         # Auto-detect IDE  
para config show         # Show current settings
para config edit         # Edit config file
```

### Configuration File Locations

Para stores configuration files in platform-specific locations:

**Shell Implementation:**
- `~/.config/para/config` (shell script format)

**Rust Implementation:**
- **macOS:** `~/Library/Application Support/para/config.json`
- **Linux:** `~/.config/para/config.json`
- **Windows:** `%APPDATA%\para\config.json`

The Rust implementation uses JSON format and is automatically created on first run.

## Example Workflows

### Regular Parallel Development
```bash
# Start multiple parallel sessions
para start feature-auth     # Session 1: authentication
para start feature-ui       # Session 2: UI updates  
para start bugfix-login     # Session 3: bug fix

# Each opens in a separate IDE window
# Work in parallel without interference

# Finish sessions when ready (from any directory)
para finish "Add OAuth login"      # Finishes current session
para finish "Update dashboard UI"  # Finishes current session  
para finish "Fix login redirect"   # Finishes current session

# All features now merged to main branch
```

### AI-Powered Development with MCP
```bash
# One-time setup in your repo
para mcp init --claude-code

# This creates .mcp.json (add to .gitignore - contains local paths)
echo ".mcp.json" >> .gitignore

# Claude Code now has native Para tools:
# - para_start: Create new sessions  
# - para_finish: Complete sessions with commits
# - para_list: View active sessions
# - para_dispatch: AI-assisted session creation
```

### Traditional AI Development
```bash
# Create AI session with prompt (requires para dispatch)
para dispatch "Implement user authentication with best security practices"

# Or use a prompt file for complex prompts
para dispatch --file auth-requirements.prompt

# Claude Code opens with your prompt for AI-assisted development

# Finish when ready
para finish "Implement OAuth authentication"
```


## Session Recovery

Para automatically backs up the last 3 cancelled sessions for recovery:

```bash
# Cancel a session (automatically backed up)
para cancel my-session
# 💡 Session backed up for recovery. Use 'para recover my-session' to restore.

# View available backups
para recover
# Shows list of recoverable sessions

# Recover a cancelled session
para recover my-session
# ✅ recovered cancelled session my-session
# ↳ branch: para/my-session-20240531-184623
# ↳ worktree: .para/worktrees/my-session-20240531-184623
# ↳ resume: para resume my-session
```

**Note:** Only the last 3 cancelled sessions are kept as backups. The oldest backup is automatically removed when a new session is cancelled.

## Perfect For AI Development

Para is ideal when working with AI assistants:

- **Isolated workspaces**: Each session works independently without conflicts
- **Safe iteration**: Main branch stays clean while you experiment  
- **Easy comparison**: See results side-by-side in different IDE windows
- **Focused development**: Each session maintains its own context and state

## Documentation

- **[MCP Integration](docs/MCP_INTEGRATION.md)** - Complete guide to Claude Code MCP integration
- **[MCP Orchestration](docs/MCP_ORCHESTRATION.md)** - AI orchestration patterns and MCP tool documentation
- **[Sample Instructions](docs/SAMPLE_PARA_INSTRUCTIONS.md)** - Example CLAUDE.md for CLI-based workflows
- **[Detailed Configuration](docs/DETAILED_CONFIGURATION.md)** - Advanced IDE setup and environment variables
- **[Development Guide](docs/DEVELOPMENT.md)** - Contributing, architecture, testing
- **[Troubleshooting](docs/TROUBLESHOOTING.md)** - Common issues and solutions
- **[Workflow Guide](docs/WORKFLOW.md)** - Visual diagrams of Para workflows and state transitions
- **[IDE Behavior](docs/IDE_BEHAVIOR.md)** - IDE window management during integration and conflicts

## Requirements

- Git 2.5+ (for worktree support)
- Your preferred IDE with CLI support

## Environment Variables

Para supports several environment variables for configuration:

- **`IDE_NAME`** - IDE to use (`cursor`, `claude`, `code`, or custom)
- **`IDE_CMD`** - Command to launch the IDE
- **`IDE_USER_DATA_DIR`** - User data directory for IDE isolation
- **`BASE_BRANCH`** - Base branch for sessions (default: `main`)
- **`PARA_NON_INTERACTIVE`** - Skip interactive prompts (useful for CI/scripts)

### CI/Automation Usage

For automated environments, set `PARA_NON_INTERACTIVE=true` to skip welcome prompts:

```bash
export PARA_NON_INTERACTIVE=true
para start my-session
```

Para also auto-detects CI environments by checking for `CI` or `GITHUB_ACTIONS` environment variables.

## Shell Completion

Para provides intelligent tab completion for all commands, options, and dynamic data. The completion system is context-aware and helps with sessions, branches, files, and more.

### Quick Setup

**Bash:**
```bash
mkdir -p ~/.local/share/bash-completion/completions
para completion bash > ~/.local/share/bash-completion/completions/para
# Restart shell or run: source ~/.local/share/bash-completion/completions/para
```

**Zsh:**
```bash
mkdir -p ~/.local/share/zsh/site-functions
para completion zsh > ~/.local/share/zsh/site-functions/_para
echo 'fpath=(~/.local/share/zsh/site-functions $fpath)' >> ~/.zshrc
echo 'autoload -U compinit && compinit' >> ~/.zshrc
# Restart shell
```

**Fish:**
```bash
mkdir -p ~/.config/fish/completions  
para completion fish > ~/.config/fish/completions/para.fish
# Restart shell or run: fish_update_completions
```

### Smart Completions

The completion system provides intelligent suggestions:

**📁 Session Management:**
- `para resume <TAB>` → Shows active sessions
- `para cancel <TAB>` → Shows active sessions  
- `para recover <TAB>` → Shows archived sessions

**🌿 Branch & Integration:**
- `para finish --branch <TAB>` → Shows git branches

**📄 File & Task Completion:**
- `para dispatch --file <TAB>` → Prioritizes TASK_*.md files and .md files
- Smart file filtering for task-based workflows

**⚙️ Configuration:**
- `para config <TAB>` → Shows: `setup`, `auto`, `show`, `edit`, `reset`
- `para completion <TAB>` → Shows: `bash`, `zsh`, `fish`

**🎯 Flag Completion:**
- `para clean --<TAB>` → Shows: `--force`, `--dry-run`, `--backups`
- `para list --<TAB>` → Shows: `--verbose`, `--archived`, `--quiet`

### Homebrew Users

If you installed para via Homebrew, completions are automatically available! The formula includes completion caveats that guide you through the setup.

## Security Notes

The `--dangerously-skip-permissions` flag bypasses IDE permission warnings and should only be used in trusted environments like CI pipelines or automation scripts. It works with `start` and `dispatch` commands.

**⚠️ Use with caution** - this flag may allow IDEs to access system resources without permission prompts.

That's it! Run `para config` to get started.
>>>>>>> 0b02e3c4
<|MERGE_RESOLUTION|>--- conflicted
+++ resolved
@@ -1,65 +1,52 @@
-# Git Constellation - A Celestial Journey Through Para's Evolution
-
-## Overview
-
-This visualization transforms the Para project's git history into an interactive celestial map where:
-- **Commits are stars** ✨ - Each commit becomes a star in the night sky
-- **Days are constellations** 🌌 - Commits from the same day form constellations
-- **Time flows in spirals** 🌀 - Recent commits are in the center, older ones spiral outward
-- **Star types reflect commit types** ⭐ - Different colors and sizes based on commit purpose
-
-## How to View
-
-1. Open `index.html` in a modern web browser
-2. Move your mouse over stars to see commit details
-3. Click on stars to create pulse effects
-4. Watch for shooting stars that randomly appear!
-
-## Star Classification
-
-- **🌟 Golden Stars** - Release and version bumps (the brightest in our sky)
-- **🔴 Red Giants** - Feature additions and implementations
-- **🔵 Blue Stars** - Bug fixes and patches  
-- **🟢 Green Stars** - Merge commits connecting branches
-- **⚪ White Dwarfs** - Other commits (refactoring, docs, etc.)
-
-## Project Statistics
-
-The visualization shows key metrics:
-- Total number of commits (stars in our universe)
-- Number of active development days (constellations)
-- Number of contributors (star gazers)
-- Most productive day (brightest constellation)
-
-## Technical Details
-
-Built with:
-- **D3.js** for data visualization and SVG manipulation
-- **CSS animations** for twinkling stars and shooting star effects
-- **Dynamic layouts** using spiral patterns for time representation
-- **Interactive tooltips** showing commit details on hover
-
-## The Story It Tells
-
-Para's development journey unfolds like a cosmic dance:
-- The intense burst of initial development (May 31 - June 1) created the first major star cluster
-- Regular release cycles shine as golden stars throughout the constellation
-- The recent MCP integration work forms a bright new constellation
-- Each developer's contributions add their unique stellar signature
-
-This visualization celebrates not just the code, but the collaborative effort that brought Para to life - each commit a star in the project's expanding universe.
-
-## Fun Features
-
-- **Shooting stars** randomly streak across the sky
-- **Star twinkle animations** make the sky feel alive
-- **Constellation connections** show related commits
-- **Responsive design** adapts to your screen size
-- **Click effects** create ripples in space-time
-
-<<<<<<< HEAD
-Enjoy exploring the cosmic history of Para! 🚀
-=======
+# Para - Parallel IDE Workflow Helper
+
+Work on multiple features simultaneously using Git worktrees and your favorite IDE. Built with Rust for performance and reliability.
+
+## Installation
+
+```bash
+# Homebrew (recommended)
+brew install 2mawi2/tap/para
+
+# Or build from source
+git clone https://github.com/2mawi2/para.git
+cd para
+cargo build --release
+sudo cp target/release/para /usr/local/bin/
+```
+
+## Quick Start
+
+```bash
+# Configure your IDE (one-time setup)
+para config
+
+# Optional: Enable shell completion for faster workflow
+para completion generate bash > ~/.local/share/bash-completion/completions/para
+
+# Create a new session (opens your IDE)
+para start
+
+# Work in the new IDE window...
+
+# Merge your changes back to main
+para finish "Add new feature"
+```
+
+## Why Para?
+
+**Problem:** You want to work on multiple features, experiments, or bug fixes at the same time, but switching Git branches disrupts your workflow and mixes up uncommitted changes.
+
+**Solution:** Para creates isolated development environments (separate directories + Git branches) so you can:
+- Have multiple IDE windows open, each working on different features
+- Switch instantly between projects without losing context
+- Let AI agents work in parallel without interfering with each other
+- Keep your main branch always clean
+
+**Perfect for:** AI-assisted development, feature prototyping, parallel experiments, or any workflow where you need multiple isolated workspaces.
+
+## Core Commands
+
 ### Session Management
 - `para start [name]` - Create new parallel session (opens configured IDE)
 - `para finish "message"` - Auto-stage & finish session with commit message
@@ -371,5 +358,4 @@
 
 **⚠️ Use with caution** - this flag may allow IDEs to access system resources without permission prompts.
 
-That's it! Run `para config` to get started.
->>>>>>> 0b02e3c4
+That's it! Run `para config` to get started.