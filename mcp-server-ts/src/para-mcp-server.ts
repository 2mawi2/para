--- conflicted
+++ resolved
@@ -58,13 +58,10 @@
   session?: string;
   prompt?: string;
   file?: string;
-<<<<<<< HEAD
   dangerously_skip_permissions?: boolean;
-=======
   sandbox?: boolean;
   no_sandbox?: boolean;
   sandbox_profile?: string;
->>>>>>> 1e24ec40
 }
 
 interface ParaCancelArgs {
@@ -353,11 +350,10 @@
               type: "string",
               description: "Read additional instructions from specified file"
             },
-<<<<<<< HEAD
             dangerously_skip_permissions: {
               type: "boolean",
               description: "Skip IDE permission warnings (dangerous)"
-=======
+            },
             sandbox: {
               type: "boolean",
               description: "Enable sandboxing for Claude CLI (overrides config)"
@@ -369,7 +365,6 @@
             sandbox_profile: {
               type: "string",
               description: "Sandbox profile to use: permissive (default) or restrictive"
->>>>>>> 1e24ec40
             }
           },
           required: []
@@ -574,10 +569,9 @@
           if (resumeArgs.file) {
             cmdArgs.push("--file", resumeArgs.file);
           }
-<<<<<<< HEAD
           if (resumeArgs.dangerously_skip_permissions) {
             cmdArgs.push("--dangerously-skip-permissions");
-=======
+          }
           if (resumeArgs.sandbox) {
             cmdArgs.push("--sandbox");
           }
@@ -586,7 +580,6 @@
           }
           if (resumeArgs.sandbox_profile) {
             cmdArgs.push("--sandbox-profile", resumeArgs.sandbox_profile);
->>>>>>> 1e24ec40
           }
           result = await runParaCommand(cmdArgs);
         }
