--- conflicted
+++ resolved
@@ -60,11 +60,6 @@
 # Test repositories
 test-repos/
 # Para directories and state files
-<<<<<<< HEAD
 # Ignore everything in .para except Dockerfile.custom
 .para/*
-!.para/Dockerfile.custom
-# Para directories and state files
-=======
->>>>>>> 196c1192
-.para/+!.para/Dockerfile.custom