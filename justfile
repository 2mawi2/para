# Justfile for Para - Rust implementation
# https://github.com/casey/just

# Set shell to use for command execution
set shell := ["bash", "-c"]

# Default recipe (when just is run without arguments)
default:
    @just --list

# Build debug binary
build:
    cargo build

# Build optimized release binary
build-release:
    cargo build --release

# Install para CLI and MCP server
install: build-release
    @echo "🚀 Installing Para binaries..."
    @mkdir -p ~/.local/bin
    @cp target/release/para ~/.local/bin/para
    @echo "✅ Para CLI binary installed to ~/.local/bin/para"
    @# Check if MCP server exists before copying
    @if [ -f "mcp-server-ts/build/para-mcp-server.js" ]; then \
        echo "📦 Installing MCP server..."; \
        cp mcp-server-ts/build/para-mcp-server.js ~/.local/bin/para-mcp-server; \
        chmod +x ~/.local/bin/para-mcp-server; \
        echo "✅ Para MCP server installed to ~/.local/bin/para-mcp-server"; \
    else \
        echo "⚠️  MCP server not found. Run 'cd mcp-server-ts && npm install && npm run build' to build it"; \
    fi
    @echo ""
    @echo "🔧 Next steps:"
    @echo "   Run 'para mcp init' to configure MCP integration for your IDE"

# Uninstall para globally  
uninstall:
    #!/usr/bin/env bash
    set -euo pipefail
    echo "🗑️  Uninstalling para..."
    
    # Define paths
    INSTALL_BIN_DIR="$HOME/.local/bin"
    PARA_BIN="$INSTALL_BIN_DIR/para"
    PARA_MCP_BIN="$INSTALL_BIN_DIR/para-mcp-server"
    
    # Remove the binaries
    if [ -f "$PARA_BIN" ]; then
        echo "🗑️  Removing para CLI binary: $PARA_BIN"
        rm -f "$PARA_BIN"
    else
        echo "ℹ️  Para CLI binary not found at $PARA_BIN"
    fi
    
    if [ -f "$PARA_MCP_BIN" ]; then
        echo "🗑️  Removing para MCP server: $PARA_MCP_BIN"
        rm -f "$PARA_MCP_BIN"
    else
        echo "ℹ️  Para MCP server not found at $PARA_MCP_BIN"
    fi
    
    echo "✅ Para uninstalled successfully!"

# Legacy MCP setup (use 'para mcp init' instead)
mcp-setup: install
    @echo "⚠️  'just mcp-setup' is deprecated"
    @echo "💡 Use 'para mcp init' instead for simplified setup"
    @echo ""
    @echo "Example usage:"
    @echo "  para mcp init                # Interactive setup"
    @echo "  para mcp init --claude-code  # Setup for Claude Code"
    @echo "  para mcp init --cursor       # Setup for Cursor"
    @echo "  para mcp init --vscode       # Setup for VS Code"

# Run comprehensive tests (Rust + TypeScript formatting + tests + linting)
test *FILTER:
    #!/bin/bash
    set -euo pipefail
    
    # Check if filter is provided
    if [ "{{FILTER}}" != "" ]; then
        echo "🧪 Running Rust tests for: {{FILTER}}"
        cargo test {{FILTER}}
        exit 0
    fi
    
    echo "🧪 Running all checks (Rust + TypeScript)..."
    
    # Rust Format first
    printf "   Rust Format: "
    if cargo fmt --all --quiet 2>/dev/null; then
        echo "✅ formatted"
    else
        echo "❌ formatting failed"
        exit 1
    fi
    
    # Rust Tests
    printf "   Rust Tests: "
    if test_output=$(cargo test --message-format=short 2>&1); then
        if echo "$test_output" | grep -q "test result:"; then
            summary=$(echo "$test_output" | grep "test result:" | tail -1 | sed 's/test result: //')
            echo "✅ $summary"
        else
            echo "✅ passed"
        fi
    else
        echo "❌ FAILED"
        echo "$test_output" | grep -E "(test .* \.\.\. FAILED|assertion.*failed|panicked at)" | head -25
        exit 1
    fi
    
<<<<<<< HEAD
    # Rust Clippy linting
    printf "   Rust Linting: "
    if cargo clippy --all-targets --all-features -- -W clippy::all >/dev/null 2>&1; then
=======
    # Clippy linting
    printf "   Linting: "
    if cargo clippy --all-targets --all-features -- -D warnings >/dev/null 2>&1; then
>>>>>>> 82cf3202
        echo "✅ clean"
    else
        echo "❌ FAILED"
        cargo clippy --all-targets --all-features -- -D warnings
        exit 1
    fi
    
    # TypeScript Tests (if TypeScript project exists)
    if [ -d "mcp-server-ts" ] && [ -f "mcp-server-ts/package.json" ]; then
        printf "   TypeScript Tests: "
        if (cd mcp-server-ts && npm test >/dev/null 2>&1); then
            echo "✅ passed"
        else
            echo "❌ FAILED"
            echo "TypeScript test output:"
            cd mcp-server-ts && npm test
            exit 1
        fi
        
        # TypeScript Linting (allow warnings, fail on errors)
        printf "   TypeScript Linting: "
        if lint_output=$(cd mcp-server-ts && npm run lint 2>&1); then
            echo "✅ clean"
        else
            # Check if it's only warnings or actual errors
            if echo "$lint_output" | grep -q "✖.*problems.*0 errors"; then
                echo "✅ warnings only"
            else
                echo "❌ FAILED"
                echo "TypeScript linting output:"
                echo "$lint_output"
                exit 1
            fi
        fi
    fi
    
    echo "🎉 All checks passed (Rust + TypeScript)!"

# Run only Rust tests (no formatting/linting)
test-only *FILTER:
    #!/bin/bash
    if [ "{{FILTER}}" != "" ]; then
        cargo test {{FILTER}}
    else
        cargo test
    fi

# Run linting (Rust + TypeScript)
lint:
<<<<<<< HEAD
    @echo "🔍 Running linting checks (Rust + TypeScript)..."
    @echo "   Rust:"
    cargo clippy --all-targets --all-features -- -W clippy::all
    @if [ -d "mcp-server-ts" ] && [ -f "mcp-server-ts/package.json" ]; then \
        echo "   TypeScript:"; \
        cd mcp-server-ts && npm run lint; \
    fi
=======
    @echo "🔍 Running Rust linting checks..."
    cargo clippy --all-targets --all-features -- -D warnings
>>>>>>> 82cf3202

# Format code (Rust + TypeScript)
fmt:
    @echo "🎨 Formatting code (Rust + TypeScript)..."
    @echo "   Rust:"
    cargo fmt --all
    @if [ -d "mcp-server-ts" ] && [ -f "mcp-server-ts/package.json" ]; then \
        echo "   TypeScript:"; \
        cd mcp-server-ts && npm run lint:fix; \
    fi

# Check formatting (Rust + TypeScript)
fmt-check:
    @echo "🔍 Checking formatting (Rust + TypeScript)..."
    @echo "   Rust:"
    cargo fmt --all -- --check
    @if [ -d "mcp-server-ts" ] && [ -f "mcp-server-ts/package.json" ]; then \
        echo "   TypeScript:"; \
        cd mcp-server-ts && npm run lint; \
    fi

# Run the para binary with arguments
run *ARGS: build
    ./target/debug/para {{ARGS}}

# Setup git hooks for Rust development
setup-hooks:
    @echo "🪝 Setting up git hooks for Rust development..."
    @mkdir -p .git/hooks
    @echo '#!/bin/bash\nset -e\njust test' > .git/hooks/pre-commit
    @echo '#!/bin/bash\nset -e\njust lint' > .git/hooks/pre-push
    @chmod +x .git/hooks/pre-commit .git/hooks/pre-push
    @echo "✅ Git hooks configured:"
    @echo "   • pre-commit: runs comprehensive tests"
    @echo "   • pre-push: runs linting"

# Clean up Rust build artifacts
clean:
    @echo "🧹 Cleaning up Rust build artifacts..."
    cargo clean
    @echo "✅ Cleaned up development artifacts"

# Show project status
status:
    @echo "📊 Para Project Status"
    @echo "======================"
    @echo "Rust toolchain:"
    @rustc --version || echo "  ❌ rustc not found"
    @cargo --version || echo "  ❌ cargo not found"
    @echo ""
    @echo "TypeScript toolchain:"
    @command -v node >/dev/null 2>&1 && echo "  ✅ node $(node --version)" || echo "  ❌ node not found"
    @command -v npm >/dev/null 2>&1 && echo "  ✅ npm $(npm --version)" || echo "  ❌ npm not found"
    @echo ""
    @echo "Development tools:"
    @command -v git >/dev/null 2>&1 && echo "  ✅ git" || echo "  ❌ git"
    @command -v just >/dev/null 2>&1 && echo "  ✅ just" || echo "  ❌ just"
    @echo ""
    @echo "Git hooks:"
    @[ -f .git/hooks/pre-commit ] && echo "  ✅ pre-commit" || echo "  ❌ pre-commit"
    @[ -f .git/hooks/pre-push ] && echo "  ✅ pre-push" || echo "  ❌ pre-push"
    @echo ""
    @echo "TypeScript dependencies:"
    @if [ -d "mcp-server-ts" ] && [ -f "mcp-server-ts/package.json" ]; then \
        if [ -d "mcp-server-ts/node_modules" ]; then \
            echo "  ✅ TypeScript dependencies installed"; \
        else \
            echo "  ❌ TypeScript dependencies not installed (run: cd mcp-server-ts && npm install)"; \
        fi; \
    else \
        echo "  ❓ TypeScript project not found"; \
    fi
    @echo ""
    @echo "Binary status:"
    @[ -f target/debug/para ] && echo "  ✅ debug CLI binary built" || echo "  ❌ debug CLI binary not found"
    @[ -f target/release/para ] && echo "  ✅ release CLI binary built" || echo "  ❌ release CLI binary not found"
    @[ -f mcp-server-ts/build/para-mcp-server.js ] && echo "  ✅ MCP server built" || echo "  ❌ MCP server not found (build with: cd mcp-server-ts && npm install && npm run build)"

# Development workflow setup
dev-setup: setup-hooks test
    @echo "🎉 Rust development environment ready!"
    @echo ""
    @echo "💡 Available development commands:"
    @echo "   just build          - Build debug binary"
    @echo "   just build-release  - Build release binary"
    @echo "   just test           - Run comprehensive tests"
    @echo "   just test [filter]  - Run specific tests"
    @echo "   just lint           - Run clippy linting"
    @echo "   just fmt            - Format code"
    @echo "   just run [args]     - Run para with arguments"
    @echo "   just install        - Install para globally"
    @echo "   para mcp init       - Setup MCP integration (after install)"

# Create a release - triggers GitHub Actions to build and publish
release BUMP="patch":
    #!/usr/bin/env bash
    set -e
    
    # Check if we're on main branch
    current_branch=$(git branch --show-current)
    if [ "$current_branch" != "main" ]; then
        echo "Error: Must be on main branch to create a release"
        exit 1
    fi
    
    # Ensure tests pass before release
    echo "🧪 Running tests before release..."
    just test
    
    # Pull latest changes and check no staged changes exist
    git pull origin main
    if [ -n "$(git diff --cached --name-only)" ]; then
        echo "Error: Staged changes detected. Commit or unstage changes first."
        exit 1
    fi
    
    # Get current version from Cargo.toml
    current_version=$(grep '^version = ' Cargo.toml | head -1 | sed 's/version = "\(.*\)"/\1/')
    echo "Current version: $current_version"
    
    # Split version into parts
    IFS='.' read -r major minor patch <<< "$current_version"
    
    # Increment based on bump type
    case "{{BUMP}}" in
        major)
            major=$((major + 1))
            minor=0
            patch=0
            ;;
        minor)
            minor=$((minor + 1))
            patch=0
            ;;
        patch)
            patch=$((patch + 1))
            ;;
        *)
            echo "Error: Invalid bump type '{{BUMP}}'. Use 'major', 'minor', or 'patch'"
            exit 1
            ;;
    esac
    
    new_version="$major.$minor.$patch"
    echo "Bumping {{BUMP}} version: $current_version → $new_version"
    
    # Create and switch to release branch first
    echo "📦 Creating release branch..."
    git checkout -b release 2>/dev/null || git checkout release
    git pull origin main --no-edit
    
    # Update Cargo.toml with new version on release branch
    sed -i.bak "s/^version = \"$current_version\"/version = \"$new_version\"/" Cargo.toml
    rm Cargo.toml.bak
    
    # Update Cargo.lock to reflect the new version
    cargo check --quiet
    
    # Commit version bump to release branch
    git add Cargo.toml Cargo.lock
    git commit -m "Bump version to $new_version for release"
    
    # Push release branch to trigger GitHub Actions
    echo "🚀 Pushing to release branch to trigger GitHub Actions..."
    git push origin release
    
    # Switch back to main
    git checkout main
    
    echo "✅ Release $new_version triggered! Monitor at: https://github.com/2mawi2/para/actions"
    echo "💡 The release workflow will automatically merge back to main when complete"

# Refresh Claude credentials for GitHub Actions (idempotent)
refresh-claude-secrets:
    #!/usr/bin/env bash
    set -euo pipefail
    
    echo "Refreshing Claude credentials for GitHub Actions..."
    
    # Get credentials from macOS keychain
    CREDS=$(security find-generic-password -s "Claude Code-credentials" -a "$USER" -w 2>/dev/null || echo "")
    
    if [ -z "$CREDS" ]; then
        echo "Error: Claude credentials not found in keychain"
        echo "   Please ensure you're logged in to Claude Code with /login"
        exit 1
    fi
    
    # Parse JSON to extract tokens
    ACCESS_TOKEN=$(echo "$CREDS" | python3 -c "import sys, json; print(json.load(sys.stdin)['claudeAiOauth']['accessToken'])")
    REFRESH_TOKEN=$(echo "$CREDS" | python3 -c "import sys, json; print(json.load(sys.stdin)['claudeAiOauth']['refreshToken'])")
    EXPIRES_AT=$(echo "$CREDS" | python3 -c "import sys, json; print(json.load(sys.stdin)['claudeAiOauth']['expiresAt'])")
    
    # Get repository from git remote
    REPO=$(git remote get-url origin | sed 's/.*github.com[:/]\(.*\)\.git$/\1/' | sed 's/.*github.com[:/]\(.*\)$/\1/')
    
    echo "Updating secrets for repository: $REPO"
    
    # Set GitHub secrets (idempotent - will update if exists)
    gh secret set CLAUDE_ACCESS_TOKEN --repo "$REPO" --body "$ACCESS_TOKEN"
    gh secret set CLAUDE_REFRESH_TOKEN --repo "$REPO" --body "$REFRESH_TOKEN"
    gh secret set CLAUDE_EXPIRES_AT --repo "$REPO" --body "$EXPIRES_AT"
    
    echo "Claude credentials successfully refreshed!"
    echo ""
    echo "GitHub Actions configured:"
    echo "   - Claude PR Assistant (responds to @claude mentions)"
    echo "   - Claude Auto Review (reviews all PRs automatically)"<|MERGE_RESOLUTION|>--- conflicted
+++ resolved
@@ -112,15 +112,9 @@
         exit 1
     fi
     
-<<<<<<< HEAD
-    # Rust Clippy linting
-    printf "   Rust Linting: "
-    if cargo clippy --all-targets --all-features -- -W clippy::all >/dev/null 2>&1; then
-=======
     # Clippy linting
     printf "   Linting: "
     if cargo clippy --all-targets --all-features -- -D warnings >/dev/null 2>&1; then
->>>>>>> 82cf3202
         echo "✅ clean"
     else
         echo "❌ FAILED"
@@ -170,18 +164,13 @@
 
 # Run linting (Rust + TypeScript)
 lint:
-<<<<<<< HEAD
     @echo "🔍 Running linting checks (Rust + TypeScript)..."
     @echo "   Rust:"
-    cargo clippy --all-targets --all-features -- -W clippy::all
+    cargo clippy --all-targets --all-features -- -D warnings
     @if [ -d "mcp-server-ts" ] && [ -f "mcp-server-ts/package.json" ]; then \
         echo "   TypeScript:"; \
         cd mcp-server-ts && npm run lint; \
     fi
-=======
-    @echo "🔍 Running Rust linting checks..."
-    cargo clippy --all-targets --all-features -- -D warnings
->>>>>>> 82cf3202
 
 # Format code (Rust + TypeScript)
 fmt:
