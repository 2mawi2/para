--- conflicted
+++ resolved
@@ -3,68 +3,10 @@
 **Phase 1: Parallel Review**
 Use your internal `Task` tool to review each branch in parallel. IMPORTANT you must start all the initial review Tasks with your task tool in parallel for each review that can be performed in parallel. For each branch, start a new sub-task with the following instructions:
 > **Sub-Task Prompt Template:**
-<<<<<<< HEAD
-> "You are a code reviewer. Review the changes on the branch `{{branch_name}}` against the current branch (run 'git status' first to confirm current branch). **CRITICAL:** Do NOT check out the branch; only use `git diff <current_branch>...{{branch_name}}` (note the THREE dots - this shows only the changes made on the branch since it diverged, avoiding confusion from files added to main after the branch was created).
-> 
-> Provide a structured review response in the following format:
-> 
-> **STATUS:** OK or NEEDS_FIX
-> 
-> **SUMMARY:** (2-3 sentences describing what was implemented/changed)
-> 
-> **COMPLETENESS:** (List what was successfully completed)
-> - Feature/change 1
-> - Feature/change 2
-> - etc.
-> 
-> **ISSUES:** (Only if NEEDS_FIX - list specific problems)
-> - Issue 1: Description
-> - Issue 2: Description
-> - etc.
-> 
-> **QUALITY:** (Brief assessment of code quality, test coverage, and adherence to project standards)"
-
-**Phase 2: Decision and Merge**
-1.  Wait for all reviews to complete.
-2.  **Provide Review Summary to User:**
-    - List all branches reviewed with their STATUS
-    - For OK branches: Show the SUMMARY and COMPLETENESS sections
-    - For NEEDS_FIX branches: Show SUMMARY, ISSUES, and planned fixes
-    - Give user a brief overview before proceeding with fixes/merges
-3.  If any review failed:
-    a. Create follow-up task files with detailed fix instructions for each failed review
-    b. Resume the failed sessions using `para resume <session-name> --file <follow-up-task-file> --dangerously-skip-permissions` (try not to use dispatch rather prefer resume for a follow-up)
-    c. Wait for agents to complete fixes and commit changes
-    d. Re-review the fixed branches to ensure issues are resolved
-4.  If all reviews returned `OK`, merge the branches into `<current_branch>` sequentially, resolving any conflicts.
-5.  After a successful merge, delete the local and remote feature branch.
-
-**Phase 3: Follow-up Task Requirements**
-When creating follow-up tasks for failed reviews, ensure each task includes:
-- Detailed explanation of what needs to be fixed based on the review feedback
-- Complete code examples for the fixes required
-- **CRITICAL**: Explicit instruction to commit all changes to the branch before calling `para finish`
-
-**Follow-up Task Template:**
-> At the end of your follow-up task, always include:
-> "After implementing all fixes:
-> 1. Commit all changes: `git add . && git commit -m 'Fix [description of fixes]'`
-> 2. Verify build works: `just build`
-> 3. Run: `para finish '[commit message]'`"
-
-IMPORTANT:
-
-- Ensure to start each review TASK with our internal TASK in parallel if there are multiple reviews
-- Ensure that each TASK is instructed not to checkout the branch
-- Ensure that each TASK also knows the location of the original (or follow up) task file that the para dispatch agent was launched with if you know the task
-- For failed reviews, always resume sessions with follow-up tasks that include commit and finish instructions
-- Succeeded sessions that are not dependent on non succeeded sessions, can and should be merged directly and already integreated after the failed sessions where resumed. 
-=======
 > "You are a code reviewer. Review the changes on the branch `{{branch_name}}` against `main` or the current main feature branch. **CRITICAL:** Do NOT check out the branch; only use `git diff main..{{branch_name}}`. If the changes are perfect, respond with only the word `OK`. Otherwise, respond with `NEEDS_FIX:` followed by a brief explanation."
 
 **Phase 2: Decision and Merge**
 1.  Wait for all reviews to complete.
 2.  If any review failed, HALT and report the failures.
 3.  If all reviews returned `OK`, merge the branches into `main` or the current main feature branch sequentially, resolving any conflicts.
-4.  After a successful merge, delete the local and remote feature branch.
->>>>>>> 2332e6cb
+4.  After a successful merge, delete the local and remote feature branch.