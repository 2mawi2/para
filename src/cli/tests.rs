--- conflicted
+++ resolved
@@ -184,12 +184,9 @@
             container: false,
             allow_domains: None,
             docker_args: vec![],
-<<<<<<< HEAD
             setup_script: None,
-=======
             docker_image: None,
             no_forward_keys: false,
->>>>>>> 9c094f01
         };
         assert!(args.validate_impl(true).is_err());
 
@@ -201,12 +198,9 @@
             container: false,
             allow_domains: None,
             docker_args: vec![],
-<<<<<<< HEAD
             setup_script: None,
-=======
             docker_image: None,
             no_forward_keys: false,
->>>>>>> 9c094f01
         };
         assert!(args.validate_impl(true).is_ok());
     }
