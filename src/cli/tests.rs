--- conflicted
+++ resolved
@@ -182,12 +182,9 @@
             file: None,
             dangerously_skip_permissions: false,
             container: false,
-<<<<<<< HEAD
-            docker_args: vec![],
-=======
             no_network_isolation: false,
             allow_domains: None,
->>>>>>> d4455c52
+            docker_args: vec![],
         };
         assert!(args.validate_impl(true).is_err());
 
@@ -197,12 +194,9 @@
             file: None,
             dangerously_skip_permissions: false,
             container: false,
-<<<<<<< HEAD
-            docker_args: vec![],
-=======
             no_network_isolation: false,
             allow_domains: None,
->>>>>>> d4455c52
+            docker_args: vec![],
         };
         assert!(args.validate_impl(true).is_ok());
     }
@@ -262,94 +256,6 @@
     }
 
     #[test]
-    fn test_start_command_with_container_short_flag() {
-        let cli = Cli::try_parse_from(["para", "start", "-c"]).unwrap();
-        match cli.command.unwrap() {
-            Commands::Start(args) => {
-                assert!(args.container);
-                assert!(args.docker_args.is_empty());
-            }
-            _ => panic!("Expected Start command"),
-        }
-    }
-
-    #[test]
-    fn test_start_command_with_container_and_docker_args() {
-        let cli = Cli::try_parse_from([
-            "para",
-            "start",
-            "-c",
-            "--docker-args",
-            "-d",
-            "--docker-args",
-            "--memory=2g",
-        ])
-        .unwrap();
-        match cli.command.unwrap() {
-            Commands::Start(args) => {
-                assert!(args.container);
-                assert_eq!(args.docker_args, vec!["-d", "--memory=2g"]);
-            }
-            _ => panic!("Expected Start command"),
-        }
-    }
-
-    #[test]
-    fn test_dispatch_command_with_container_short_flag() {
-        let cli =
-            Cli::try_parse_from(["para", "dispatch", "-c", "test-session", "test prompt"]).unwrap();
-        match cli.command.unwrap() {
-            Commands::Dispatch(args) => {
-                assert!(args.container);
-                assert!(args.docker_args.is_empty());
-            }
-            _ => panic!("Expected Dispatch command"),
-        }
-    }
-
-    #[test]
-    fn test_dispatch_command_with_docker_args() {
-        let cli = Cli::try_parse_from([
-            "para",
-            "dispatch",
-            "--container",
-            "--docker-args",
-            "-e",
-            "--docker-args",
-            "MY_VAR=value",
-            "session",
-            "task",
-        ])
-        .unwrap();
-        match cli.command.unwrap() {
-            Commands::Dispatch(args) => {
-                assert!(args.container);
-                assert_eq!(args.docker_args, vec!["-e", "MY_VAR=value"]);
-            }
-            _ => panic!("Expected Dispatch command"),
-        }
-    }
-
-    #[test]
-    fn test_docker_args_validation_allows_valid_args() {
-        use crate::cli::parser::validate_docker_args;
-
-        let args = vec!["-d".to_string(), "-e".to_string(), "VAR=value".to_string()];
-        assert!(validate_docker_args(&args).is_ok());
-    }
-
-    #[test]
-    fn test_docker_args_validation_rejects_name_override() {
-        use crate::cli::parser::validate_docker_args;
-
-        let args = vec!["--name".to_string(), "custom-name".to_string()];
-        assert!(validate_docker_args(&args).is_err());
-
-        let args2 = vec!["--name=custom-name".to_string()];
-        assert!(validate_docker_args(&args2).is_err());
-    }
-
-    #[test]
     fn test_completion_init_user_expectation() {
         // Test that users can naturally do "para completion init"
         // since we tell them to run "para init" from the completion command
