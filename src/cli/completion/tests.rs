<<<<<<< HEAD
use super::*;
use crate::config::{Config, DirectoryConfig, GitConfig, IdeConfig, SessionConfig, WrapperConfig};
use tempfile::TempDir;

fn create_test_config(temp_dir: &std::path::Path) -> Config {
    Config {
        ide: IdeConfig {
            name: "test".to_string(),
            command: "echo".to_string(),
            user_data_dir: None,
            wrapper: WrapperConfig {
                enabled: false,
                name: String::new(),
                command: String::new(),
            },
        },
        directories: DirectoryConfig {
            subtrees_dir: "subtrees".to_string(),
            state_dir: temp_dir.join(".para_state").to_string_lossy().to_string(),
        },
        git: GitConfig {
            branch_prefix: "para".to_string(),
            auto_stage: true,
            auto_commit: false,
        },
        session: SessionConfig {
            default_name_format: "%Y%m%d-%H%M%S".to_string(),
            preserve_on_finish: false,
            auto_cleanup_days: Some(7),
        },
    }
}

#[cfg(test)]
mod context_tests {
    use super::*;
    use std::path::PathBuf;

    fn create_test_context(command_line: Vec<String>, position: usize) -> CompletionContext {
        let current_word = command_line.get(position).cloned().unwrap_or_default();
        let previous_word = if position > 0 {
            command_line.get(position - 1).cloned()
        } else {
            None
        };

        CompletionContext {
            command_line,
            current_word,
            previous_word,
            position,
            working_directory: std::env::current_dir().unwrap_or_else(|_| PathBuf::from(".")),
            is_git_repository: false,
        }
    }

    #[test]
    fn test_completion_context_creation() {
        let command_line = vec![
            "para".to_string(),
            "start".to_string(),
            "my-session".to_string(),
        ];
        let context = create_test_context(command_line, 2);

        assert_eq!(context.current_word, "my-session");
        assert_eq!(context.previous_word, Some("start".to_string()));
        assert_eq!(context.position, 2);
        assert_eq!(context.get_subcommand(), Some("start"));
    }

    #[test]
    fn test_flag_completion_detection() {
        let command_line = vec![
            "para".to_string(),
            "start".to_string(),
            "--branch".to_string(),
        ];
        let context = create_test_context(command_line, 2);

        assert!(context.is_completing_flag());
        assert!(!context.is_completing_value_for_flag("--branch"));

        let command_line2 = vec![
            "para".to_string(),
            "start".to_string(),
            "--branch".to_string(),
            "feature".to_string(),
        ];
        let context2 = create_test_context(command_line2, 3);
        assert!(context2.is_completing_value_for_flag("--branch"));
    }

    #[test]
    fn test_file_completion_detection() {
        let command_line = vec![
            "para".to_string(),
            "dispatch".to_string(),
            "--file".to_string(),
            "prompt.txt".to_string(),
        ];
        let context = create_test_context(command_line, 3);

        assert!(context.is_completing_file());
        assert!(context.is_completing_value_for_flag("--file"));
        assert!(context.is_completing_value_for_flag("-f"));
    }

    #[test]
    fn test_session_completion_detection() {
        let command_line = vec![
            "para".to_string(),
            "resume".to_string(),
            "session".to_string(),
        ];
        let context = create_test_context(command_line, 2);

        assert!(context.is_completing_session());
        assert!(!context.should_complete_archived_sessions());

        let recover_command = vec![
            "para".to_string(),
            "recover".to_string(),
            "session".to_string(),
        ];
        let recover_context = create_test_context(recover_command, 2);

        assert!(recover_context.is_completing_session());
        assert!(recover_context.should_complete_archived_sessions());
    }

    #[test]
    fn test_subcommand_detection() {
        let command_line = vec![
            "para".to_string(),
            "finish".to_string(),
            "message".to_string(),
        ];
        let context = create_test_context(command_line, 2);

        assert_eq!(context.get_subcommand(), Some("finish"));
    }
}

#[cfg(test)]
mod dynamic_completion_tests {
    use super::*;

    #[test]
    fn test_subcommand_completions() {
        let temp_dir = TempDir::new().unwrap();
        let config = create_test_config(temp_dir.path());
        let completion = dynamic::DynamicCompletion::new(config);

        let suggestions = completion.get_subcommand_completions();
        assert!(!suggestions.is_empty());

        let start_suggestion = suggestions.iter().find(|s| s.text == "start");
        assert!(start_suggestion.is_some());
        assert!(start_suggestion.unwrap().description.is_some());

        let finish_suggestion = suggestions.iter().find(|s| s.text == "finish");
        assert!(finish_suggestion.is_some());
    }

    #[test]
    fn test_flag_completions() {
        let temp_dir = TempDir::new().unwrap();
        let config = create_test_config(temp_dir.path());
        let completion = dynamic::DynamicCompletion::new(config);

        let dispatch_flags = completion.get_flag_completions(Some("dispatch"));
        assert!(!dispatch_flags.is_empty());
        assert!(dispatch_flags.iter().any(|s| s.text == "--file"));
        assert!(dispatch_flags.iter().any(|s| s.text == "-f"));

        let finish_flags = completion.get_flag_completions(Some("finish"));
        assert!(finish_flags.iter().any(|s| s.text == "--branch"));

        let list_flags = completion.get_flag_completions(Some("list"));
        assert!(list_flags.iter().any(|s| s.text == "--verbose"));
        assert!(list_flags.iter().any(|s| s.text == "--archived"));
    }

    #[test]
    fn test_completion_filtering() {
        let temp_dir = TempDir::new().unwrap();
        let config = create_test_config(temp_dir.path());
        let completion = dynamic::DynamicCompletion::new(config);

        let mut suggestions = vec![
            CompletionSuggestion::new("start".to_string(), CompletionType::Subcommand),
            CompletionSuggestion::new("finish".to_string(), CompletionType::Subcommand),
            CompletionSuggestion::new("status".to_string(), CompletionType::Subcommand),
        ];

        completion.filter_and_sort(&mut suggestions, "st");
        assert_eq!(suggestions.len(), 2);
        assert_eq!(suggestions[0].text, "start");
        assert_eq!(suggestions[1].text, "status");
    }

    #[test]
    fn test_file_completions() {
        let temp_dir = TempDir::new().unwrap();
        let config = create_test_config(temp_dir.path());
        let completion = dynamic::DynamicCompletion::new(config);

        // Create a test file
        std::fs::write(temp_dir.path().join("test.txt"), "content").unwrap();
        std::fs::create_dir(temp_dir.path().join("subdir")).unwrap();

        let context = CompletionContext {
            command_line: vec![
                "para".to_string(),
                "dispatch".to_string(),
                "--file".to_string(),
            ],
            current_word: "".to_string(),
            previous_word: Some("--file".to_string()),
            position: 3,
            working_directory: temp_dir.path().to_path_buf(),
            is_git_repository: false,
        };

        let file_suggestions = completion.get_file_completions(&context);
        assert!(!file_suggestions.is_empty());
        assert!(file_suggestions.iter().any(|s| s.text == "test.txt"));
        assert!(file_suggestions.iter().any(|s| s.text == "subdir/"));
    }
}

=======
>>>>>>> 367253cd
#[cfg(test)]
mod generator_tests {
    use crate::cli::completion::generators::ShellCompletionGenerator;
    use crate::cli::parser::Shell;

    #[test]
    fn test_basic_completion_generation() {
        let bash_completion = ShellCompletionGenerator::generate_basic_completion(Shell::Bash);
        assert!(bash_completion.is_ok());
        let bash_script = bash_completion.unwrap();
        assert!(bash_script.contains("para"));
        assert!(bash_script.contains("complete"));

        let zsh_completion = ShellCompletionGenerator::generate_basic_completion(Shell::Zsh);
        assert!(zsh_completion.is_ok());
        let zsh_script = zsh_completion.unwrap();
        assert!(zsh_script.contains("para"));
        assert!(zsh_script.contains("compdef"));

        let fish_completion = ShellCompletionGenerator::generate_basic_completion(Shell::Fish);
        assert!(fish_completion.is_ok());
        let fish_script = fish_completion.unwrap();
        assert!(fish_script.contains("para"));
        assert!(fish_script.contains("complete"));
    }

    #[test]
    fn test_enhanced_completion_generation() {
        let enhanced_bash = ShellCompletionGenerator::generate_enhanced_completion(Shell::Bash);
        assert!(enhanced_bash.is_ok());
        let bash_script = enhanced_bash.unwrap();
        assert!(bash_script.contains("para"));
        assert!(bash_script.contains("_para_complete_sessions"));

        let enhanced_zsh = ShellCompletionGenerator::generate_enhanced_completion(Shell::Zsh);
        assert!(enhanced_zsh.is_ok());
        let zsh_script = enhanced_zsh.unwrap();
        assert!(zsh_script.contains("para"));
        assert!(zsh_script.contains("_para_sessions"));

        let enhanced_fish = ShellCompletionGenerator::generate_enhanced_completion(Shell::Fish);
        assert!(enhanced_fish.is_ok());
        let fish_script = enhanced_fish.unwrap();
        assert!(fish_script.contains("para"));
        assert!(fish_script.contains("__para_sessions"));
        assert!(fish_script.contains("__para_task_files"));
    }

    #[test]
    fn test_installation_instructions() {
        let bash_instructions =
            ShellCompletionGenerator::get_installation_instructions(Shell::Bash);
        assert!(bash_instructions.contains("Installation instructions"));
        assert!(bash_instructions.contains("bash"));
        assert!(bash_instructions.contains("~/.bashrc"));

        let zsh_instructions = ShellCompletionGenerator::get_installation_instructions(Shell::Zsh);
        assert!(zsh_instructions.contains("Installation instructions"));
        assert!(zsh_instructions.contains("zsh"));
        assert!(zsh_instructions.contains("~/.zshrc"));

        let fish_instructions =
            ShellCompletionGenerator::get_installation_instructions(Shell::Fish);
        assert!(fish_instructions.contains("Installation instructions"));
        assert!(fish_instructions.contains("fish"));
        assert!(fish_instructions.contains("completions"));
    }
}<|MERGE_RESOLUTION|>--- conflicted
+++ resolved
@@ -1,36 +1,3 @@
-<<<<<<< HEAD
-use super::*;
-use crate::config::{Config, DirectoryConfig, GitConfig, IdeConfig, SessionConfig, WrapperConfig};
-use tempfile::TempDir;
-
-fn create_test_config(temp_dir: &std::path::Path) -> Config {
-    Config {
-        ide: IdeConfig {
-            name: "test".to_string(),
-            command: "echo".to_string(),
-            user_data_dir: None,
-            wrapper: WrapperConfig {
-                enabled: false,
-                name: String::new(),
-                command: String::new(),
-            },
-        },
-        directories: DirectoryConfig {
-            subtrees_dir: "subtrees".to_string(),
-            state_dir: temp_dir.join(".para_state").to_string_lossy().to_string(),
-        },
-        git: GitConfig {
-            branch_prefix: "para".to_string(),
-            auto_stage: true,
-            auto_commit: false,
-        },
-        session: SessionConfig {
-            default_name_format: "%Y%m%d-%H%M%S".to_string(),
-            preserve_on_finish: false,
-            auto_cleanup_days: Some(7),
-        },
-    }
-}
 
 #[cfg(test)]
 mod context_tests {
@@ -231,8 +198,6 @@
     }
 }
 
-=======
->>>>>>> 367253cd
 #[cfg(test)]
 mod generator_tests {
     use crate::cli::completion::generators::ShellCompletionGenerator;
