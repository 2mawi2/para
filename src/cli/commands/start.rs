--- conflicted
+++ resolved
@@ -250,12 +250,9 @@
             container: false,
             allow_domains: None,
             docker_args: vec![],
-<<<<<<< HEAD
             setup_script: None,
-=======
             docker_image: None,
             no_forward_keys: false,
->>>>>>> 9c094f01
         };
 
         let result = determine_session_name(&args, &session_manager).unwrap();
@@ -274,12 +271,9 @@
             container: false,
             allow_domains: None,
             docker_args: vec![],
-<<<<<<< HEAD
             setup_script: None,
-=======
             docker_image: None,
             no_forward_keys: false,
->>>>>>> 9c094f01
         };
 
         let result = determine_session_name(&args, &session_manager).unwrap();
