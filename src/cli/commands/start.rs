--- conflicted
+++ resolved
@@ -144,14 +144,6 @@
                 preserve_on_finish: false,
                 auto_cleanup_days: Some(7),
             },
-<<<<<<< HEAD
-            docker: DockerConfig {
-                enabled: false,
-                mount_workspace: true,
-                max_containers: 3,
-            },
-=======
->>>>>>> 78a43447
         }
     }
 
