use crate::cli::parser::ResumeArgs;
use crate::config::Config;
use crate::core::git::GitService;
use crate::core::session::SessionManager;
use crate::utils::{ParaError, Result};

mod claude_session;
mod context;
mod repair;
mod session;
mod task_transform;

// Public API is exposed through the execute function only

/// Main entry point - orchestrates resume logic
pub fn execute(config: Config, args: ResumeArgs) -> Result<()> {
    args.validate()?;
    validate_resume_args(&args)?;

    let git_service = GitService::discover()?;
    let session_manager = SessionManager::new(&config);

    match &args.session {
        Some(session_name) => {
            session::resume_specific_session(&config, &git_service, session_name, &args)
        }
        None => session::detect_and_resume_session(&config, &git_service, &session_manager, &args),
    }
}

fn validate_resume_args(args: &ResumeArgs) -> Result<()> {
    if let Some(ref session) = args.session {
        if session.is_empty() {
            return Err(ParaError::invalid_args(
                "Session identifier cannot be empty",
            ));
        }
    }

    Ok(())
}

#[cfg(test)]
mod tests {
    use crate::cli::parser::{ResumeArgs, SandboxArgs};
    use std::path::PathBuf;

    #[test]
    fn test_resume_args_validate() {
        // Test valid cases
        let args = ResumeArgs {
            session: None,
            prompt: Some("test".to_string()),
            file: None,
<<<<<<< HEAD
            dangerously_skip_permissions: false,
=======
            sandbox_args: SandboxArgs {
                sandbox: false,
                no_sandbox: false,
                sandbox_profile: None,
            },
>>>>>>> 1e24ec40
        };
        assert!(args.validate().is_ok());

        let args = ResumeArgs {
            session: None,
            prompt: None,
            file: Some(PathBuf::from("test.md")),
<<<<<<< HEAD
            dangerously_skip_permissions: false,
=======
            sandbox_args: SandboxArgs {
                sandbox: false,
                no_sandbox: false,
                sandbox_profile: None,
            },
>>>>>>> 1e24ec40
        };
        assert!(args.validate().is_ok());

        // Test invalid case - both prompt and file
        let args = ResumeArgs {
            session: None,
            prompt: Some("test".to_string()),
            file: Some(PathBuf::from("test.md")),
<<<<<<< HEAD
            dangerously_skip_permissions: false,
=======
            sandbox_args: SandboxArgs {
                sandbox: false,
                no_sandbox: false,
                sandbox_profile: None,
            },
>>>>>>> 1e24ec40
        };
        assert!(args.validate().is_err());
        assert!(args
            .validate()
            .unwrap_err()
            .to_string()
            .contains("Cannot specify both"));
    }
}<|MERGE_RESOLUTION|>--- conflicted
+++ resolved
@@ -52,15 +52,12 @@
             session: None,
             prompt: Some("test".to_string()),
             file: None,
-<<<<<<< HEAD
             dangerously_skip_permissions: false,
-=======
             sandbox_args: SandboxArgs {
                 sandbox: false,
                 no_sandbox: false,
                 sandbox_profile: None,
             },
->>>>>>> 1e24ec40
         };
         assert!(args.validate().is_ok());
 
@@ -68,15 +65,12 @@
             session: None,
             prompt: None,
             file: Some(PathBuf::from("test.md")),
-<<<<<<< HEAD
             dangerously_skip_permissions: false,
-=======
             sandbox_args: SandboxArgs {
                 sandbox: false,
                 no_sandbox: false,
                 sandbox_profile: None,
             },
->>>>>>> 1e24ec40
         };
         assert!(args.validate().is_ok());
 
@@ -85,15 +79,12 @@
             session: None,
             prompt: Some("test".to_string()),
             file: Some(PathBuf::from("test.md")),
-<<<<<<< HEAD
             dangerously_skip_permissions: false,
-=======
             sandbox_args: SandboxArgs {
                 sandbox: false,
                 no_sandbox: false,
                 sandbox_profile: None,
             },
->>>>>>> 1e24ec40
         };
         assert!(args.validate().is_err());
         assert!(args
