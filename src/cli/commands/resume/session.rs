--- conflicted
+++ resolved
@@ -306,14 +306,6 @@
                 preserve_on_finish: false,
                 auto_cleanup_days: None,
             },
-<<<<<<< HEAD
-            docker: crate::config::DockerConfig {
-                enabled: false,
-                mount_workspace: true,
-                max_containers: 3,
-            },
-=======
->>>>>>> 38f978b6
         };
         let service = GitService::discover_from(repo_path).unwrap();
         (git_dir, state_dir, service, config)
