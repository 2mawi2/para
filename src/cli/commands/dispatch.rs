use crate::cli::commands::common::create_claude_local_md;
use crate::cli::parser::DispatchArgs;
use crate::config::Config;
use crate::core::git::{GitOperations, GitService};
use crate::core::session::{SessionManager, SessionState};
use crate::utils::{names::*, ParaError, Result};
use std::fs;
use std::io::{self, IsTerminal, Read};
use std::path::{Path, PathBuf};
use std::process::Command;

/// Determine which setup script to use based on priority order
fn get_setup_script_path(
    cli_arg: &Option<PathBuf>,
    repo_root: &Path,
    config: &Config,
) -> Option<PathBuf> {
    // 1. CLI argument has highest priority
    if let Some(path) = cli_arg {
        if path.exists() {
            return Some(path.clone());
        } else {
            eprintln!("Warning: Setup script '{}' not found", path.display());
            return None;
        }
    }

    // 2. Check for default .para/setup.sh
    let default_script = repo_root.join(".para/setup.sh");
    if default_script.exists() {
        return Some(default_script);
    }

    // 3. Check config for setup script path
    if let Some(docker_config) = &config.docker {
        if let Some(script_path) = &docker_config.setup_script {
            let config_script = if Path::new(script_path).is_absolute() {
                PathBuf::from(script_path)
            } else {
                repo_root.join(script_path)
            };
            if config_script.exists() {
                return Some(config_script);
            } else {
                eprintln!(
                    "Warning: Config setup script '{}' not found",
                    config_script.display()
                );
            }
        }
    }

    None
}

pub fn execute(config: Config, args: DispatchArgs) -> Result<()> {
    args.validate()?;

    let (session_name, prompt) = args.resolve_prompt_and_session()?;

    validate_claude_code_ide(&config)?;

    let git_service = GitService::discover()
        .map_err(|e| ParaError::git_error(format!("Failed to discover git repository: {}", e)))?;
    let repo_root = git_service.repository().root.clone();

    let session_manager = SessionManager::new(&config);
    let session_name = match session_name {
        Some(name) => {
            validate_session_name(&name)?;
            if session_manager.session_exists(&name) {
                return Err(ParaError::session_exists(&name));
            }
            name
        }
        None => {
            let existing_sessions = session_manager
                .list_sessions()?
                .into_iter()
                .map(|s| s.name)
                .collect::<Vec<String>>();
            generate_unique_name(&existing_sessions)
        }
    };

    let branch_name = generate_friendly_branch_name(config.get_branch_prefix(), &session_name);
    let session_id = session_name.clone();

    let mut session_manager = SessionManager::new(&config);

    // Track whether we're using Docker and network isolation settings
    let (is_container, network_isolation, _allowed_domains) = if args.container {
        // Create Docker container session
        let (network_isolation, allowed_domains) = if let Some(ref domains) = args.allow_domains {
            // Enable network isolation when --allow-domains is used
            let additional_domains: Vec<String> = domains
                .split(',')
                .map(|s| s.trim().to_string())
                .filter(|s| !s.is_empty())
                .collect();
            (true, additional_domains)
        } else {
            (false, vec![])
        };

        let docker_manager = crate::core::docker::DockerManager::with_options(
            config.clone(),
            network_isolation,
            allowed_domains.clone(),
            args.docker_image.clone(),
            !args.no_forward_keys,
        );
        let session = session_manager.create_docker_session(
            session_id.clone(),
            &docker_manager,
            Some(&prompt),
            &args.docker_args,
        )?;

        // Write task file
        let state_dir = Path::new(&config.directories.state_dir);
        let task_file = state_dir.join(format!("{}.task", session_id));
        fs::write(&task_file, &prompt)
            .map_err(|e| ParaError::fs_error(format!("Failed to write task file: {}", e)))?;

        // Create CLAUDE.local.md in the session directory
        create_claude_local_md(&session.worktree_path, &session.name)?;

        // Run setup script if specified
        if let Some(setup_script) = get_setup_script_path(&args.setup_script, &repo_root, &config) {
            docker_manager
                .run_setup_script(&session.name, &setup_script)
                .map_err(|e| {
                    ParaError::docker_error(format!("Failed to run setup script: {}", e))
                })?;
        }

        // Launch IDE connected to container with initial prompt
        docker_manager
            .launch_container_ide(&session, Some(&prompt), args.dangerously_skip_permissions)
            .map_err(|e| ParaError::docker_error(format!("Failed to launch IDE: {}", e)))?;

        // Register container session with daemon for signal monitoring
        if let Err(e) = crate::core::daemon::client::register_container_session(
            &session.name,
            &session.worktree_path,
            &config,
        ) {
            eprintln!("Warning: Failed to register with daemon: {}", e);
            // Continue anyway - daemon might not be running
        }

        (true, network_isolation, allowed_domains)
    } else {
        // Create regular worktree session
        let subtrees_path = repo_root.join(&config.directories.subtrees_dir);
        let session_path = subtrees_path.join(&session_id);

        if !subtrees_path.exists() {
            fs::create_dir_all(&subtrees_path).map_err(|e| {
                ParaError::fs_error(format!("Failed to create subtrees directory: {}", e))
            })?;
        }

        // Get the current branch as the parent branch
        let parent_branch = git_service
            .repository()
            .get_current_branch()
            .unwrap_or_else(|_| "main".to_string());

        git_service
            .create_worktree(&branch_name, &session_path)
            .map_err(|e| ParaError::git_error(format!("Failed to create worktree: {}", e)))?;

        let mut session_state = SessionState::with_parent_branch(
            session_id.clone(),
            branch_name,
            session_path.clone(),
            parent_branch,
        );

        session_state.task_description = Some(prompt.clone());
        session_manager.save_state(&session_state)?;

        // Write task file
        let state_dir = Path::new(&config.directories.state_dir);
        let task_file = state_dir.join(format!("{}.task", session_id));
        fs::write(&task_file, &prompt)
            .map_err(|e| ParaError::fs_error(format!("Failed to write task file: {}", e)))?;

        create_claude_local_md(&session_state.worktree_path, &session_state.name)?;

        launch_claude_code(
            &config,
            &session_state.worktree_path,
            &prompt,
            args.dangerously_skip_permissions,
        )?;

        (false, false, vec![])
    };

    // Get session state for display
    let session_state = session_manager
        .list_sessions()?
        .into_iter()
        .find(|s| s.name == session_id)
        .ok_or_else(|| ParaError::session_not_found(&session_id))?;

    println!(
        "✅ Created session '{}' with Claude Code",
        session_state.name
    );
    if is_container {
        println!("   Container: para-{}", session_state.name);

        // Show the actual Docker image being used
        if let Some(ref custom_image) = args.docker_image {
            println!("   Image: {} (custom)", custom_image);
        } else if let Some(config_image) = config.get_docker_image() {
            println!("   Image: {} (from config)", config_image);
        } else {
            println!("   Image: para-authenticated:latest (default)");
        }

        // Show network isolation warning if it's disabled
        if !network_isolation {
            println!("   ⚠️  Network isolation: OFF (use --allow-domains to enable)");
        }

        // Show API key warning if forwarding keys to custom images
        if !args.no_forward_keys && args.docker_image.is_some() {
            println!(
                "   ⚠️  API keys: Forwarding to custom image (use --no-forward-keys to disable)"
            );
            println!("      Security: Only use trusted images when forwarding API keys");
        }
    }
    println!("   Branch: {}", session_state.branch);
    println!("   Worktree: {}", session_state.worktree_path.display());

    Ok(())
}

fn validate_claude_code_ide(config: &Config) -> Result<()> {
    if (config.ide.command.to_lowercase() == "claude"
        || config.ide.command.to_lowercase() == "claude-code")
        && config.is_wrapper_enabled()
    {
        return Ok(());
    }

    Err(ParaError::invalid_config(format!(
        "Dispatch command requires Claude Code in wrapper mode. Current IDE: '{}' with command: '{}', wrapper enabled: {}. Run 'para config' to configure Claude Code with wrapper mode.",
        config.ide.name, config.ide.command, config.is_wrapper_enabled()
    )))
}

fn launch_claude_code(
    config: &Config,
    session_path: &Path,
    prompt: &str,
    skip_permissions: bool,
) -> Result<()> {
    let temp_prompt_file = session_path.join(".claude_prompt_temp");
    if !prompt.is_empty() {
        fs::write(&temp_prompt_file, prompt)
            .map_err(|e| ParaError::fs_error(format!("Failed to write temp prompt file: {}", e)))?;
    }

    launch_claude_in_ide(config, session_path, &temp_prompt_file, skip_permissions)
}

fn launch_claude_in_ide(
    config: &Config,
    session_path: &Path,
    temp_prompt_file: &Path,
    skip_permissions: bool,
) -> Result<()> {
    let vscode_dir = session_path.join(".vscode");
    fs::create_dir_all(&vscode_dir)
        .map_err(|e| ParaError::fs_error(format!("Failed to create .vscode directory: {}", e)))?;

    let mut base_cmd = config.ide.command.clone();
    if skip_permissions {
        base_cmd.push_str(" --dangerously-skip-permissions");
    }

    let claude_task_cmd = if temp_prompt_file.exists() {
        format!(
            "{} \"$(cat '{}'; rm '{}')\"",
            base_cmd,
            temp_prompt_file.display(),
            temp_prompt_file.display()
        )
    } else {
        base_cmd
    };

    let tasks_json = create_claude_task_json(&claude_task_cmd);
    let tasks_file = vscode_dir.join("tasks.json");
    fs::write(&tasks_file, tasks_json)
        .map_err(|e| ParaError::fs_error(format!("Failed to write tasks.json: {}", e)))?;

    let (ide_command, ide_name) = (&config.ide.wrapper.command, &config.ide.wrapper.name);

    let state_dir = std::env::current_dir()
        .unwrap_or_else(|_| PathBuf::from("."))
        .join(".para_state");

    fs::create_dir_all(&state_dir)
        .map_err(|e| ParaError::fs_error(format!("Failed to create state directory: {}", e)))?;

    let session_id = session_path
        .file_name()
        .and_then(|name| name.to_str())
        .unwrap_or("unknown");

    let launch_file = state_dir.join(format!("{}.launch", session_id));

    let launch_content = format!(
        "LAUNCH_METHOD=wrapper\nWRAPPER_IDE={}\n",
        config.ide.wrapper.name
    );
    fs::write(&launch_file, launch_content)
        .map_err(|e| ParaError::fs_error(format!("Failed to write launch file: {}", e)))?;

    let mut cmd = Command::new(ide_command);
    cmd.current_dir(session_path);
    cmd.arg(session_path);

    // Detach the IDE process from the parent's stdio to prevent blocking
    cmd.stdin(std::process::Stdio::null());
    cmd.stdout(std::process::Stdio::null());
    cmd.stderr(std::process::Stdio::null());

    match cmd.spawn() {
        Ok(_) => {
            println!("Opened {} workspace", ide_name);
        }
        Err(e) => {
            return Err(ParaError::ide_error(format!(
                "Failed to launch {}: {}. Check that '{}' is installed and accessible.",
                ide_name, e, ide_command
            )));
        }
    }

    Ok(())
}

fn create_claude_task_json(command: &str) -> String {
    format!(
        r#"{{
  "version": "2.0.0",
  "tasks": [
    {{
      "label": "Start Claude Code with Prompt",
      "type": "shell",
      "command": "{}",
      "options": {{
        "env": {{
          "FORCE_COLOR": "1",
          "TERM": "xterm-256color"
        }}
      }},
      "group": {{
        "kind": "build",
        "isDefault": true
      }},
      "presentation": {{
        "echo": true,
        "reveal": "always",
        "focus": false,
        "panel": "new"
      }},
      "runOptions": {{
        "runOn": "folderOpen"
      }}
    }}
  ]
}}"#,
        command.replace('"', "\\\"")
    )
}

impl DispatchArgs {
    pub fn resolve_prompt_and_session(&self) -> Result<(Option<String>, String)> {
        // Priority order:
        // 1. File flag (highest priority)
        // 2. Explicit arguments
        // 3. Stdin input (lowest priority)

        // If we have a --file argument, use it directly without checking stdin
        // This prevents blocking in non-terminal environments like MCP
        if self.file.is_some() {
            return self.resolve_prompt_and_session_no_stdin();
        }

        // If we have explicit arguments, use them instead of checking stdin
        // This fixes the MCP issue where stdin is not a terminal but we have valid args
        if self.name_or_prompt.is_some() || self.prompt.is_some() {
            return self.resolve_prompt_and_session_no_stdin();
        }

        // Only check stdin if we don't have file flag or explicit arguments
        if !io::stdin().is_terminal() {
            let mut buffer = String::new();
            io::stdin().read_to_string(&mut buffer).map_err(|e| {
                ParaError::file_operation(format!("Failed to read from stdin: {}", e))
            })?;

            if buffer.trim().is_empty() {
                return Err(ParaError::invalid_args("Piped input is empty"));
            }

            // When using stdin, the first positional argument (if any) is the session name
            return Ok((self.name_or_prompt.clone(), buffer));
        }

        // No file, no explicit args, no stdin input - fall back to no_stdin method
        // which will return appropriate error
        self.resolve_prompt_and_session_no_stdin()
    }

    fn resolve_prompt_and_session_no_stdin(&self) -> Result<(Option<String>, String)> {
        match (&self.name_or_prompt, &self.prompt, &self.file) {
            (_, _, Some(file_path)) => {
                let prompt = read_file_content(file_path)?;
                if prompt.trim().is_empty() {
                    return Err(ParaError::file_not_found(format!(
                        "file is empty: {}",
                        file_path.display()
                    )));
                }
                Ok((self.name_or_prompt.clone(), prompt))
            }

            (Some(arg), None, None) => {
                if is_likely_file_path(arg) {
                    let prompt = read_file_content(Path::new(arg))?;
                    if prompt.trim().is_empty() {
                        return Err(ParaError::file_not_found(format!("file is empty: {}", arg)));
                    }
                    Ok((None, prompt))
                } else {
                    Ok((None, arg.clone()))
                }
            }

            (Some(session), Some(prompt_or_file), None) => {
                if is_likely_file_path(prompt_or_file) {
                    let prompt = read_file_content(Path::new(prompt_or_file))?;
                    if prompt.trim().is_empty() {
                        return Err(ParaError::file_not_found(format!(
                            "file is empty: {}",
                            prompt_or_file
                        )));
                    }
                    Ok((Some(session.clone()), prompt))
                } else {
                    Ok((Some(session.clone()), prompt_or_file.clone()))
                }
            }

            (None, None, None) => Err(ParaError::invalid_args(
                "dispatch requires a prompt text or file path",
            )),

            _ => Err(ParaError::invalid_args(
                "Invalid argument combination for dispatch",
            )),
        }
    }
}

fn is_likely_file_path(input: &str) -> bool {
    if input.is_empty() {
        return false;
    }

    if Path::new(input).is_file() {
        return true;
    }

    if input.starts_with("http://")
        || input.starts_with("https://")
        || input.starts_with("ftp://")
        || input.starts_with("ftps://")
        || input.starts_with("ssh://")
        || input.starts_with("git://")
        || input.starts_with("file://")
    {
        return false;
    }

    if input.contains('/') {
        if (input.contains(" http://")
            || input.contains(" https://")
            || input.contains(" ftp://")
            || input.contains(" ssh://"))
            && input.contains(' ')
        {
            return false;
        }
        return true;
    }

    input.ends_with(".txt")
        || input.ends_with(".md")
        || input.ends_with(".rst")
        || input.ends_with(".org")
        || input.ends_with(".prompt")
        || input.ends_with(".tmpl")
        || input.ends_with(".template")
}

fn read_file_content(path: &Path) -> Result<String> {
    let absolute_path = if path.is_absolute() {
        path.to_path_buf()
    } else {
        std::env::current_dir()
            .map_err(|e| ParaError::fs_error(format!("Failed to get current directory: {}", e)))?
            .join(path)
    };

    if !absolute_path.exists() {
        return Err(ParaError::file_not_found(format!(
            "file not found: {}",
            path.display()
        )));
    }

    if !absolute_path.is_file() {
        return Err(ParaError::file_operation(format!(
            "path is not a file: {}",
            path.display()
        )));
    }

    match fs::metadata(&absolute_path) {
        Ok(metadata) => {
            if metadata.permissions().readonly() && metadata.len() == 0 {
                return Err(ParaError::file_not_found(format!(
                    "file not readable: {}",
                    path.display()
                )));
            }
        }
        Err(_) => {
            return Err(ParaError::file_not_found(format!(
                "file not readable: {}",
                path.display()
            )));
        }
    }

    fs::read_to_string(&absolute_path).map_err(|e| {
        ParaError::file_operation(format!("failed to read file: {} ({})", path.display(), e))
    })
}

#[cfg(test)]
mod tests {
    use super::*;
    use std::fs;
    use tempfile::TempDir;

    fn create_test_file(dir: &TempDir, name: &str, content: &str) -> PathBuf {
        let file_path = dir.path().join(name);
        fs::write(&file_path, content).unwrap();
        file_path
    }

    #[test]
    fn test_is_likely_file_path() {
        // File paths with separators
        assert!(is_likely_file_path("path/to/file"));
        assert!(is_likely_file_path("./file.txt"));
        assert!(is_likely_file_path("../file.md"));

        // Common file extensions
        assert!(is_likely_file_path("prompt.txt"));
        assert!(is_likely_file_path("requirements.md"));
        assert!(is_likely_file_path("task.prompt"));
        assert!(is_likely_file_path("template.tmpl"));

        // URLs should not be file paths
        assert!(!is_likely_file_path("http://example.com"));
        assert!(!is_likely_file_path("https://github.com/user/repo"));
        assert!(!is_likely_file_path("ftp://server.com"));

        // Text with URLs should not be file paths
        assert!(!is_likely_file_path(
            "Check out https://example.com for more info"
        ));
        assert!(!is_likely_file_path("Visit http://test.com or see docs"));

        // Regular prompts should not be file paths
        assert!(!is_likely_file_path("implement user authentication"));
        assert!(!is_likely_file_path("add login form"));
        assert!(!is_likely_file_path(""));
    }

    #[test]
    fn test_resolve_prompt_and_session_inline_prompt() {
        let args = DispatchArgs {
            name_or_prompt: Some("implement user auth".to_string()),
            prompt: None,
            file: None,
            dangerously_skip_permissions: false,
            container: false,
            allow_domains: None,
            docker_args: vec![],
<<<<<<< HEAD
            setup_script: None,
=======
            docker_image: None,
            no_forward_keys: false,
>>>>>>> 9c094f01
        };

        let result = args.resolve_prompt_and_session_no_stdin().unwrap();
        assert_eq!(result.0, None); // No session name
        assert_eq!(result.1, "implement user auth"); // Prompt content
    }

    #[test]
    fn test_resolve_prompt_and_session_with_session_name() {
        let args = DispatchArgs {
            name_or_prompt: Some("auth-feature".to_string()),
            prompt: Some("implement user authentication".to_string()),
            file: None,
            dangerously_skip_permissions: false,
            container: false,
            allow_domains: None,
            docker_args: vec![],
<<<<<<< HEAD
            setup_script: None,
=======
            docker_image: None,
            no_forward_keys: false,
>>>>>>> 9c094f01
        };

        let result = args.resolve_prompt_and_session_no_stdin().unwrap();
        assert_eq!(result.0, Some("auth-feature".to_string())); // Session name
        assert_eq!(result.1, "implement user authentication"); // Prompt content
    }

    #[test]
    fn test_resolve_prompt_and_session_file_flag() {
        let temp_dir = TempDir::new().unwrap();
        let file_path = create_test_file(&temp_dir, "prompt.txt", "implement user auth from file");

        let args = DispatchArgs {
            name_or_prompt: Some("my-session".to_string()),
            prompt: None,
            file: Some(file_path),
            dangerously_skip_permissions: false,
            container: false,
            allow_domains: None,
            docker_args: vec![],
<<<<<<< HEAD
            setup_script: None,
=======
            docker_image: None,
            no_forward_keys: false,
>>>>>>> 9c094f01
        };

        let result = args.resolve_prompt_and_session_no_stdin().unwrap();
        assert_eq!(result.0, Some("my-session".to_string())); // Session name
        assert_eq!(result.1, "implement user auth from file"); // File content
    }

    #[test]
    fn test_resolve_prompt_and_session_auto_detect_file() {
        let temp_dir = TempDir::new().unwrap();
        let file_path = create_test_file(&temp_dir, "task.md", "auto-detected file content");
        let file_path_str = file_path.to_string_lossy().to_string();

        let args = DispatchArgs {
            name_or_prompt: Some(file_path_str),
            prompt: None,
            file: None,
            dangerously_skip_permissions: false,
            container: false,
            allow_domains: None,
            docker_args: vec![],
<<<<<<< HEAD
            setup_script: None,
=======
            docker_image: None,
            no_forward_keys: false,
>>>>>>> 9c094f01
        };

        let result = args.resolve_prompt_and_session_no_stdin().unwrap();
        assert_eq!(result.0, None); // No session name
        assert_eq!(result.1, "auto-detected file content"); // File content
    }

    #[test]
    fn test_resolve_prompt_and_session_session_with_file() {
        let temp_dir = TempDir::new().unwrap();
        let file_path = create_test_file(&temp_dir, "spec.txt", "session with file content");
        let file_path_str = file_path.to_string_lossy().to_string();

        let args = DispatchArgs {
            name_or_prompt: Some("feature-branch".to_string()),
            prompt: Some(file_path_str),
            file: None,
            dangerously_skip_permissions: false,
            container: false,
            allow_domains: None,
            docker_args: vec![],
<<<<<<< HEAD
            setup_script: None,
=======
            docker_image: None,
            no_forward_keys: false,
>>>>>>> 9c094f01
        };

        let result = args.resolve_prompt_and_session_no_stdin().unwrap();
        assert_eq!(result.0, Some("feature-branch".to_string())); // Session name
        assert_eq!(result.1, "session with file content"); // File content
    }

    #[test]
    fn test_resolve_prompt_and_session_empty_file_error() {
        let temp_dir = TempDir::new().unwrap();
        let file_path = create_test_file(&temp_dir, "empty.txt", "");

        let args = DispatchArgs {
            name_or_prompt: None,
            prompt: None,
            file: Some(file_path),
            dangerously_skip_permissions: false,
            container: false,
            allow_domains: None,
            docker_args: vec![],
<<<<<<< HEAD
            setup_script: None,
=======
            docker_image: None,
            no_forward_keys: false,
>>>>>>> 9c094f01
        };

        let result = args.resolve_prompt_and_session_no_stdin();
        assert!(result.is_err());
        assert!(result.unwrap_err().to_string().contains("file is empty"));
    }

    #[test]
    fn test_resolve_prompt_and_session_no_args_error() {
        let args = DispatchArgs {
            name_or_prompt: None,
            prompt: None,
            file: None,
            dangerously_skip_permissions: false,
            container: false,
            allow_domains: None,
            docker_args: vec![],
<<<<<<< HEAD
            setup_script: None,
=======
            docker_image: None,
            no_forward_keys: false,
>>>>>>> 9c094f01
        };

        let result = args.resolve_prompt_and_session_no_stdin();
        assert!(result.is_err());
        assert!(result
            .unwrap_err()
            .to_string()
            .contains("dispatch requires a prompt text or file path"));
    }

    #[test]
    fn test_read_file_content_missing_file() {
        let result = read_file_content(Path::new("nonexistent.txt"));
        let err_msg = result.unwrap_err().to_string();
        assert!(
            err_msg.contains("not found")
                || err_msg.contains("No such file")
                || err_msg.contains("does not exist")
        );
    }

    #[test]
    fn test_resolve_prompt_with_file_should_ignore_stdin() {
        // This test simulates the MCP environment issue where stdin is not a terminal
        // but we're using --file, which should bypass stdin detection entirely
        let temp_dir = TempDir::new().unwrap();
        let file_path = create_test_file(&temp_dir, "task.md", "task from file");

        let args = DispatchArgs {
            name_or_prompt: Some("test-session".to_string()),
            prompt: None,
            file: Some(file_path),
            dangerously_skip_permissions: false,
            container: false,
            allow_domains: None,
            docker_args: vec![],
<<<<<<< HEAD
            setup_script: None,
=======
            docker_image: None,
            no_forward_keys: false,
>>>>>>> 9c094f01
        };

        // The resolve_prompt_and_session method checks stdin, but when --file is provided
        // it should skip stdin detection and use the file directly
        // Currently this would fail in MCP environment with "Piped input is empty"
        let result = args.resolve_prompt_and_session();
        assert!(
            result.is_ok(),
            "Should succeed even when stdin is not a terminal"
        );
        let (session, prompt) = result.unwrap();
        assert_eq!(session, Some("test-session".to_string()));
        assert_eq!(prompt, "task from file");
    }

    #[test]
    fn test_resolve_prompt_with_inline_text_no_stdin() {
        // Test that inline text works correctly using the no_stdin method directly
        let args = DispatchArgs {
            name_or_prompt: Some("implement feature".to_string()),
            prompt: None,
            file: None,
            dangerously_skip_permissions: false,
            container: false,
            allow_domains: None,
            docker_args: vec![],
<<<<<<< HEAD
            setup_script: None,
=======
            docker_image: None,
            no_forward_keys: false,
>>>>>>> 9c094f01
        };

        // Test the no_stdin method directly to avoid stdin detection issues in tests
        let result = args.resolve_prompt_and_session_no_stdin();
        assert!(result.is_ok());
        let (session, prompt) = result.unwrap();
        assert_eq!(session, None);
        assert_eq!(prompt, "implement feature");
    }

    #[test]
    fn test_resolve_prompt_should_prioritize_explicit_args_over_stdin() {
        // This test demonstrates the stdin detection logic issue:
        // When we have explicit arguments (like name_or_prompt), we should use them
        // instead of trying to read from stdin, even if stdin is not a terminal.
        //
        // Current problematic logic:
        // 1. Check if file flag -> use file (CORRECT)
        // 2. Check if stdin is not terminal -> try to read stdin (PROBLEM)
        // 3. Fall back to explicit args (TOO LATE)
        //
        // Better logic would be:
        // 1. Check if file flag -> use file
        // 2. Check if we have explicit args -> use them
        // 3. Check if stdin has content -> use stdin
        // 4. Error: no input provided

        let args = DispatchArgs {
            name_or_prompt: Some("implement authentication".to_string()),
            prompt: None,
            file: None,
            dangerously_skip_permissions: false,
            container: false,
            allow_domains: None,
            docker_args: vec![],
<<<<<<< HEAD
            setup_script: None,
=======
            docker_image: None,
            no_forward_keys: false,
>>>>>>> 9c094f01
        };

        // This should work with explicit args regardless of stdin status
        let result_no_stdin = args.resolve_prompt_and_session_no_stdin();
        assert!(result_no_stdin.is_ok());
        let (session, prompt) = result_no_stdin.unwrap();
        assert_eq!(session, None);
        assert_eq!(prompt, "implement authentication");

        // The issue: resolve_prompt_and_session() might fail in non-terminal environments
        // even when we have valid explicit arguments, because it checks stdin first
    }

    #[test]
    fn test_dispatch_logic_priority_order() {
        // Test that dispatch resolves arguments in the correct priority order:
        // 1. File flag (highest priority)
        // 2. Explicit arguments
        // 3. Stdin input (lowest priority)

        let temp_dir = TempDir::new().unwrap();
        let file_path = create_test_file(&temp_dir, "priority.txt", "file content");

        // Test 1: File flag should override everything
        let args_with_file = DispatchArgs {
            name_or_prompt: Some("session-name".to_string()),
            prompt: Some("explicit prompt".to_string()),
            file: Some(file_path), // Should take priority
            dangerously_skip_permissions: false,
            container: false,
            allow_domains: None,
            docker_args: vec![],
<<<<<<< HEAD
            setup_script: None,
=======
            docker_image: None,
            no_forward_keys: false,
>>>>>>> 9c094f01
        };

        let result = args_with_file
            .resolve_prompt_and_session_no_stdin()
            .unwrap();
        assert_eq!(result.0, Some("session-name".to_string()));
        assert_eq!(result.1, "file content"); // File content wins

        // Test 2: Explicit args should work when no file
        let args_explicit = DispatchArgs {
            name_or_prompt: Some("explicit prompt text".to_string()),
            prompt: None,
            file: None,
            dangerously_skip_permissions: false,
            container: false,
            allow_domains: None,
            docker_args: vec![],
<<<<<<< HEAD
            setup_script: None,
=======
            docker_image: None,
            no_forward_keys: false,
>>>>>>> 9c094f01
        };

        let result = args_explicit.resolve_prompt_and_session_no_stdin().unwrap();
        assert_eq!(result.0, None);
        assert_eq!(result.1, "explicit prompt text"); // Explicit args work
    }

    #[test]
    fn test_explicit_args_should_take_priority_over_stdin() {
        // Test that explicit arguments are used even when stdin might be available
        // This is the correct behavior - explicit args should have higher priority

        let args = DispatchArgs {
            name_or_prompt: Some("explicit prompt".to_string()),
            prompt: None,
            file: None,
            dangerously_skip_permissions: false,
            container: false,
            allow_domains: None,
            docker_args: vec![],
<<<<<<< HEAD
            setup_script: None,
=======
            docker_image: None,
            no_forward_keys: false,
>>>>>>> 9c094f01
        };

        // The current implementation has a logical flaw:
        // It checks stdin before checking explicit arguments
        // This test verifies the fix where explicit args take priority

        let result = args.resolve_prompt_and_session();
        assert!(
            result.is_ok(),
            "Should succeed with explicit args regardless of stdin"
        );

        let (session, prompt) = result.unwrap();
        assert_eq!(session, None);
        assert_eq!(prompt, "explicit prompt");
    }

    #[test]
    fn test_read_file_content_success() {
        let temp_dir = TempDir::new().unwrap();
        let file_path = create_test_file(&temp_dir, "test.txt", "test content");

        let result = read_file_content(&file_path).unwrap();
        assert_eq!(result, "test content");
    }

    #[test]
    fn test_file_extension_detection() {
        // Test all supported extensions
        assert!(is_likely_file_path("file.txt"));
        assert!(is_likely_file_path("file.md"));
        assert!(is_likely_file_path("file.rst"));
        assert!(is_likely_file_path("file.org"));
        assert!(is_likely_file_path("file.prompt"));
        assert!(is_likely_file_path("file.tmpl"));
        assert!(is_likely_file_path("file.template"));

        // Test unsupported extensions
        assert!(!is_likely_file_path("file.jpg"));
        assert!(!is_likely_file_path("file.pdf"));
        assert!(!is_likely_file_path("file.exe"));
    }

    #[test]
    fn test_validate_claude_code_ide_rejects_claude_without_wrapper() {
        let config = crate::config::Config {
            ide: crate::config::IdeConfig {
                name: "claude".to_string(),
                command: "claude".to_string(),
                user_data_dir: None,
                wrapper: crate::config::WrapperConfig {
                    enabled: false,
                    name: "".to_string(),
                    command: "".to_string(),
                },
            },
            directories: crate::config::defaults::default_directory_config(),
            git: crate::config::defaults::default_git_config(),
            session: crate::config::defaults::default_session_config(),
            docker: None,
        };

        let result = validate_claude_code_ide(&config);
        assert!(result.is_err());
        assert!(result.unwrap_err().to_string().contains("wrapper mode"));
    }

    #[test]
    fn test_validate_claude_code_ide_rejects_claude_code_without_wrapper() {
        let config = crate::config::Config {
            ide: crate::config::IdeConfig {
                name: "claude-code".to_string(),
                command: "claude-code".to_string(),
                user_data_dir: None,
                wrapper: crate::config::WrapperConfig {
                    enabled: false,
                    name: "".to_string(),
                    command: "".to_string(),
                },
            },
            directories: crate::config::defaults::default_directory_config(),
            git: crate::config::defaults::default_git_config(),
            session: crate::config::defaults::default_session_config(),
            docker: None,
        };

        let result = validate_claude_code_ide(&config);
        assert!(result.is_err());
        assert!(result.unwrap_err().to_string().contains("wrapper mode"));
    }

    #[test]
    fn test_validate_claude_code_ide_accepts_wrapper_mode() {
        let config = crate::config::Config {
            ide: crate::config::IdeConfig {
                name: "cursor".to_string(),
                command: "claude".to_string(), // Using claude command in wrapper mode
                user_data_dir: None,
                wrapper: crate::config::WrapperConfig {
                    enabled: true,
                    name: "cursor".to_string(),
                    command: "cursor".to_string(),
                },
            },
            directories: crate::config::defaults::default_directory_config(),
            git: crate::config::defaults::default_git_config(),
            session: crate::config::defaults::default_session_config(),
            docker: None,
        };

        let result = validate_claude_code_ide(&config);
        assert!(result.is_ok());
    }

    #[test]
    fn test_validate_claude_code_ide_rejects_cursor() {
        let config = crate::config::Config {
            ide: crate::config::IdeConfig {
                name: "cursor".to_string(),
                command: "cursor".to_string(),
                user_data_dir: None,
                wrapper: crate::config::WrapperConfig {
                    enabled: false,
                    name: "".to_string(),
                    command: "".to_string(),
                },
            },
            directories: crate::config::defaults::default_directory_config(),
            git: crate::config::defaults::default_git_config(),
            session: crate::config::defaults::default_session_config(),
            docker: None,
        };

        let result = validate_claude_code_ide(&config);
        assert!(result.is_err());
        assert!(result.unwrap_err().to_string().contains("wrapper mode"));
    }

    #[test]
    fn test_validate_claude_code_ide_rejects_vscode() {
        let config = crate::config::Config {
            ide: crate::config::IdeConfig {
                name: "code".to_string(),
                command: "code".to_string(),
                user_data_dir: None,
                wrapper: crate::config::WrapperConfig {
                    enabled: false,
                    name: "".to_string(),
                    command: "".to_string(),
                },
            },
            directories: crate::config::defaults::default_directory_config(),
            git: crate::config::defaults::default_git_config(),
            session: crate::config::defaults::default_session_config(),
            docker: None,
        };

        let result = validate_claude_code_ide(&config);
        assert!(result.is_err());
        assert!(result.unwrap_err().to_string().contains("wrapper mode"));
    }

    #[test]
    fn test_create_claude_local_md() {
        let temp_dir = TempDir::new().unwrap();
        let session_path = temp_dir.path().join("session-worktree");
        std::fs::create_dir_all(&session_path).unwrap();

        let session_name = "test-auth-session";
        let result = create_claude_local_md(&session_path, session_name);
        assert!(result.is_ok());

        // Verify file was created
        let claude_local_path = session_path.join("CLAUDE.local.md");
        assert!(claude_local_path.exists());

        // Verify content
        let content = std::fs::read_to_string(&claude_local_path).unwrap();

        // Check session name is included
        assert!(content.contains(session_name));

        // Check required content sections
        assert!(content.contains("Para Session Status Commands"));
        assert!(content.contains("Required status updates:"));
        assert!(content.contains("--tests"));
        assert!(content.contains("--confidence"));
        assert!(content.contains("Test Status Guidelines:"));
        assert!(content.contains("para finish"));

        // Check specific command examples
        assert!(content.contains("para status \"Starting"));
        assert!(content.contains("--tests unknown --confidence medium"));
        assert!(content.contains("--tests passed --confidence high"));
        assert!(content.contains("--tests failed --confidence low"));
        assert!(content.contains("--blocked"));
        assert!(content.contains("--todos"));

        // Check guidelines
        assert!(content.contains("ALL tests in the entire codebase"));
        assert!(content.contains("NEVER report partial test results"));
        assert!(content.contains("Run full test suite"));

        // Check it contains the DO NOT COMMIT warning
        assert!(content.contains("DO NOT COMMIT"));
    }

    #[test]
    fn test_create_claude_local_md_overwrites_existing() {
        let temp_dir = TempDir::new().unwrap();
        let session_path = temp_dir.path().join("session-worktree");
        std::fs::create_dir_all(&session_path).unwrap();

        let claude_local_path = session_path.join("CLAUDE.local.md");

        // Create existing file with different content
        std::fs::write(&claude_local_path, "old content").unwrap();
        assert_eq!(
            std::fs::read_to_string(&claude_local_path).unwrap(),
            "old content"
        );

        // Create new CLAUDE.local.md
        let session_name = "overwrite-test";
        let result = create_claude_local_md(&session_path, session_name);
        assert!(result.is_ok());

        // Verify content was overwritten
        let content = std::fs::read_to_string(&claude_local_path).unwrap();
        assert!(content.contains(session_name));
        assert!(content.contains("Para Session Status Commands"));
        assert!(!content.contains("old content"));
    }

    #[test]
    fn test_create_claude_local_md_creates_directory() {
        let temp_dir = TempDir::new().unwrap();
        let session_path = temp_dir.path().join("deep").join("nested").join("session");
        // Don't create directory - let function handle it

        let session_name = "nested-session";
        let result = create_claude_local_md(&session_path, session_name);

        // Should fail because parent directory doesn't exist and we don't create it
        assert!(result.is_err());

        // Now create the directory and try again
        std::fs::create_dir_all(&session_path).unwrap();
        let result = create_claude_local_md(&session_path, session_name);
        assert!(result.is_ok());

        let claude_local_path = session_path.join("CLAUDE.local.md");
        assert!(claude_local_path.exists());
    }

    #[test]
    fn test_create_claude_local_md_special_characters_in_session_name() {
        let temp_dir = TempDir::new().unwrap();
        let session_path = temp_dir.path().join("session-worktree");
        std::fs::create_dir_all(&session_path).unwrap();

        // Test with session names containing special characters
        let session_names = vec![
            "session-with-dashes",
            "session_with_underscores",
            "session with spaces",
            "session.with.dots",
            "session/with/slashes",
            "session@with@symbols",
        ];

        for session_name in session_names {
            let result = create_claude_local_md(&session_path, session_name);
            assert!(result.is_ok(), "Failed for session name: {}", session_name);

            let content = std::fs::read_to_string(session_path.join("CLAUDE.local.md")).unwrap();
            assert!(
                content.contains(session_name),
                "Session name not found in content for: {}",
                session_name
            );
        }
    }

    #[test]
    fn test_setup_script_priority_cli_arg() {
        let temp_dir = TempDir::new().unwrap();
        let repo_root = temp_dir.path();

        // Create script files
        let cli_script = repo_root.join("cli-script.sh");
        let default_script = repo_root.join(".para/setup.sh");
        fs::write(&cli_script, "#!/bin/bash\necho 'cli'").unwrap();
        fs::create_dir_all(repo_root.join(".para")).unwrap();
        fs::write(&default_script, "#!/bin/bash\necho 'default'").unwrap();

        let mut config = crate::config::defaults::default_config();
        config.docker = Some(crate::config::DockerConfig {
            setup_script: Some("config-script.sh".to_string()),
        });

        // CLI arg should take priority
        let result = get_setup_script_path(&Some(cli_script.clone()), repo_root, &config);
        assert_eq!(result, Some(cli_script));
    }

    #[test]
    fn test_setup_script_priority_default() {
        let temp_dir = TempDir::new().unwrap();
        let repo_root = temp_dir.path();

        // Create default script
        let default_script = repo_root.join(".para/setup.sh");
        fs::create_dir_all(repo_root.join(".para")).unwrap();
        fs::write(&default_script, "#!/bin/bash\necho 'default'").unwrap();

        let mut config = crate::config::defaults::default_config();
        config.docker = Some(crate::config::DockerConfig {
            setup_script: Some("config-script.sh".to_string()),
        });

        // Default script should be found when no CLI arg
        let result = get_setup_script_path(&None, repo_root, &config);
        assert_eq!(result, Some(default_script));
    }

    #[test]
    fn test_setup_script_priority_config() {
        let temp_dir = TempDir::new().unwrap();
        let repo_root = temp_dir.path();

        // Create config script
        let config_script = repo_root.join("scripts/config-script.sh");
        fs::create_dir_all(repo_root.join("scripts")).unwrap();
        fs::write(&config_script, "#!/bin/bash\necho 'config'").unwrap();

        let mut config = crate::config::defaults::default_config();
        config.docker = Some(crate::config::DockerConfig {
            setup_script: Some("scripts/config-script.sh".to_string()),
        });

        // Config script should be found when no CLI arg or default
        let result = get_setup_script_path(&None, repo_root, &config);
        assert_eq!(result, Some(config_script));
    }

    #[test]
    fn test_setup_script_absolute_path_in_config() {
        let temp_dir = TempDir::new().unwrap();
        let repo_root = temp_dir.path();

        // Create script with absolute path
        let abs_script = temp_dir.path().join("absolute-script.sh");
        fs::write(&abs_script, "#!/bin/bash\necho 'absolute'").unwrap();

        let mut config = crate::config::defaults::default_config();
        config.docker = Some(crate::config::DockerConfig {
            setup_script: Some(abs_script.to_string_lossy().to_string()),
        });

        // Absolute path in config should work
        let result = get_setup_script_path(&None, repo_root, &config);
        assert_eq!(result, Some(abs_script));
    }

    #[test]
    fn test_setup_script_not_found() {
        let temp_dir = TempDir::new().unwrap();
        let repo_root = temp_dir.path();

        let config = crate::config::defaults::default_config();

        // No script should be found
        let result = get_setup_script_path(&None, repo_root, &config);
        assert_eq!(result, None);
    }

    #[test]
    fn test_setup_script_cli_arg_not_exists() {
        let temp_dir = TempDir::new().unwrap();
        let repo_root = temp_dir.path();

        let non_existent = PathBuf::from("/non/existent/script.sh");
        let config = crate::config::defaults::default_config();

        // Should return None and print warning
        let result = get_setup_script_path(&Some(non_existent), repo_root, &config);
        assert_eq!(result, None);
    }
}<|MERGE_RESOLUTION|>--- conflicted
+++ resolved
@@ -612,12 +612,9 @@
             container: false,
             allow_domains: None,
             docker_args: vec![],
-<<<<<<< HEAD
             setup_script: None,
-=======
             docker_image: None,
             no_forward_keys: false,
->>>>>>> 9c094f01
         };
 
         let result = args.resolve_prompt_and_session_no_stdin().unwrap();
@@ -635,12 +632,9 @@
             container: false,
             allow_domains: None,
             docker_args: vec![],
-<<<<<<< HEAD
             setup_script: None,
-=======
             docker_image: None,
             no_forward_keys: false,
->>>>>>> 9c094f01
         };
 
         let result = args.resolve_prompt_and_session_no_stdin().unwrap();
@@ -661,12 +655,9 @@
             container: false,
             allow_domains: None,
             docker_args: vec![],
-<<<<<<< HEAD
             setup_script: None,
-=======
             docker_image: None,
             no_forward_keys: false,
->>>>>>> 9c094f01
         };
 
         let result = args.resolve_prompt_and_session_no_stdin().unwrap();
@@ -688,12 +679,9 @@
             container: false,
             allow_domains: None,
             docker_args: vec![],
-<<<<<<< HEAD
             setup_script: None,
-=======
             docker_image: None,
             no_forward_keys: false,
->>>>>>> 9c094f01
         };
 
         let result = args.resolve_prompt_and_session_no_stdin().unwrap();
@@ -715,12 +703,9 @@
             container: false,
             allow_domains: None,
             docker_args: vec![],
-<<<<<<< HEAD
             setup_script: None,
-=======
             docker_image: None,
             no_forward_keys: false,
->>>>>>> 9c094f01
         };
 
         let result = args.resolve_prompt_and_session_no_stdin().unwrap();
@@ -741,12 +726,9 @@
             container: false,
             allow_domains: None,
             docker_args: vec![],
-<<<<<<< HEAD
             setup_script: None,
-=======
             docker_image: None,
             no_forward_keys: false,
->>>>>>> 9c094f01
         };
 
         let result = args.resolve_prompt_and_session_no_stdin();
@@ -764,12 +746,9 @@
             container: false,
             allow_domains: None,
             docker_args: vec![],
-<<<<<<< HEAD
             setup_script: None,
-=======
             docker_image: None,
             no_forward_keys: false,
->>>>>>> 9c094f01
         };
 
         let result = args.resolve_prompt_and_session_no_stdin();
@@ -806,12 +785,9 @@
             container: false,
             allow_domains: None,
             docker_args: vec![],
-<<<<<<< HEAD
             setup_script: None,
-=======
             docker_image: None,
             no_forward_keys: false,
->>>>>>> 9c094f01
         };
 
         // The resolve_prompt_and_session method checks stdin, but when --file is provided
@@ -838,12 +814,9 @@
             container: false,
             allow_domains: None,
             docker_args: vec![],
-<<<<<<< HEAD
             setup_script: None,
-=======
             docker_image: None,
             no_forward_keys: false,
->>>>>>> 9c094f01
         };
 
         // Test the no_stdin method directly to avoid stdin detection issues in tests
@@ -879,12 +852,9 @@
             container: false,
             allow_domains: None,
             docker_args: vec![],
-<<<<<<< HEAD
             setup_script: None,
-=======
             docker_image: None,
             no_forward_keys: false,
->>>>>>> 9c094f01
         };
 
         // This should work with explicit args regardless of stdin status
@@ -917,12 +887,9 @@
             container: false,
             allow_domains: None,
             docker_args: vec![],
-<<<<<<< HEAD
             setup_script: None,
-=======
             docker_image: None,
             no_forward_keys: false,
->>>>>>> 9c094f01
         };
 
         let result = args_with_file
@@ -940,12 +907,9 @@
             container: false,
             allow_domains: None,
             docker_args: vec![],
-<<<<<<< HEAD
             setup_script: None,
-=======
             docker_image: None,
             no_forward_keys: false,
->>>>>>> 9c094f01
         };
 
         let result = args_explicit.resolve_prompt_and_session_no_stdin().unwrap();
@@ -966,12 +930,9 @@
             container: false,
             allow_domains: None,
             docker_args: vec![],
-<<<<<<< HEAD
             setup_script: None,
-=======
             docker_image: None,
             no_forward_keys: false,
->>>>>>> 9c094f01
         };
 
         // The current implementation has a logical flaw:
