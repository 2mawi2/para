--- conflicted
+++ resolved
@@ -85,14 +85,13 @@
     )]
     pub docker_args: Vec<String>,
 
-<<<<<<< HEAD
     /// Path to setup script to run inside container after startup
     #[arg(
         long = "setup-script",
         help = "Path to setup script to run inside container after startup"
     )]
     pub setup_script: Option<PathBuf>,
-=======
+
     /// Custom Docker image to use instead of the default
     #[arg(
         long,
@@ -107,7 +106,6 @@
         help = "Disable automatic API key forwarding to Docker containers"
     )]
     pub no_forward_keys: bool,
->>>>>>> db9a2694
 }
 
 #[derive(Args, Debug)]
@@ -168,14 +166,13 @@
     )]
     pub docker_args: Vec<String>,
 
-<<<<<<< HEAD
     /// Path to setup script to run inside container after startup
     #[arg(
         long = "setup-script",
         help = "Path to setup script to run inside container after startup"
     )]
     pub setup_script: Option<PathBuf>,
-=======
+
     /// Custom Docker image to use instead of the default
     #[arg(
         long,
@@ -190,7 +187,6 @@
         help = "Disable automatic API key forwarding to Docker containers"
     )]
     pub no_forward_keys: bool,
->>>>>>> db9a2694
 }
 
 #[derive(Args, Debug)]
