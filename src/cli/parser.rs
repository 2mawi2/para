use clap::{Args, Parser, Subcommand, ValueEnum};
use std::path::PathBuf;

#[derive(Parser)]
#[command(name = "para")]
#[command(about = "Parallel IDE Workflow Helper")]
#[command(version, long_about = None)]
pub struct Cli {
    #[command(subcommand)]
    pub command: Option<Commands>,
}

#[derive(Subcommand)]
pub enum Commands {
    /// Create session with optional name
    Start(StartArgs),
    /// Start Claude Code session with prompt
    Dispatch(DispatchArgs),
    /// Squash all changes into single commit
    Finish(FinishArgs),
    /// Cancel session (moves to archive)
    Cancel(CancelArgs),
    /// Remove all active sessions
    Clean(CleanArgs),
    /// List active sessions
    #[command(alias = "ls")]
    List(ListArgs),
    /// Resume session in IDE
    Resume(ResumeArgs),
    /// Recover cancelled session from archive
    Recover(RecoverArgs),
    /// Setup configuration
    Config(ConfigArgs),
    /// Generate shell completion script
    Completion(CompletionArgs),
    /// Initialize shell completions automatically
    Init,
    /// Setup Model Context Protocol (MCP) integration
    Mcp(crate::cli::commands::mcp::McpCommand),
    /// Legacy completion endpoint for sessions (hidden)
    #[command(name = "_completion_sessions", hide = true)]
    CompletionSessions,
    /// Legacy completion endpoint for branches (hidden)
    #[command(name = "_completion_branches", hide = true)]
    CompletionBranches,
    /// Watch active Para sessions in real-time TUI
    Watch(WatchArgs),
}

#[derive(Args, Debug)]
pub struct StartArgs {
    /// Session name (optional, generates friendly name if not provided)
    pub name: Option<String>,

    /// Skip IDE permission warnings (dangerous)
    #[arg(long, help = "Skip IDE permission warnings (dangerous)")]
    pub dangerously_skip_permissions: bool,
}

#[derive(Args, Debug)]
pub struct DispatchArgs {
    /// Session name or prompt text
    pub name_or_prompt: Option<String>,

    /// Additional prompt text (when first arg is session name)
    pub prompt: Option<String>,

    /// Read prompt from file
    #[arg(long, short = 'f', help = "Read prompt from specified file")]
    pub file: Option<PathBuf>,

    /// Task description for the session
    #[arg(long, short = 'd', help = "Task description for the session")]
    pub description: Option<String>,

    /// Skip IDE permission warnings (dangerous)
    #[arg(long, help = "Skip IDE permission warnings (dangerous)")]
    pub dangerously_skip_permissions: bool,
}

#[derive(Args, Debug)]
pub struct FinishArgs {
    /// Commit message
    pub message: String,

    /// Custom branch name after finishing
    #[arg(long, help = "Rename feature branch to specified name")]
    pub branch: Option<String>,

    /// Session ID (optional, auto-detects if not provided)
    pub session: Option<String>,
}

#[derive(Args, Debug)]
pub struct CancelArgs {
    /// Session ID (optional, auto-detects if not provided)
    pub session: Option<String>,
}

#[derive(Args, Debug)]
pub struct CleanArgs {
    /// Skip confirmation prompts
    #[arg(long, short, help = "Skip confirmation prompts")]
    pub force: bool,

    /// Only show what would be cleaned (dry run)
    #[arg(long, help = "Only show what would be cleaned (dry run)")]
    pub dry_run: bool,

    /// Also clean backup archives (deprecated, use default behavior)
    #[arg(long, help = "Also remove archived sessions", hide = true)]
    pub backups: bool,
}

#[derive(Args, Debug)]
pub struct ListArgs {
    /// Show additional session details
    #[arg(long, short = 'v', help = "Show verbose session information")]
    pub verbose: bool,

    /// Show archived sessions
    #[arg(long, short = 'a', help = "Show archived sessions")]
    pub archived: bool,

    /// Quiet output (minimal formatting for completion)
    #[arg(long, short = 'q', help = "Quiet output for completion")]
    pub quiet: bool,
}

#[derive(Args, Debug)]
pub struct ResumeArgs {
    /// Session ID to resume (optional, shows list if not provided)
    pub session: Option<String>,
}

#[derive(Args, Debug)]
pub struct RecoverArgs {
    /// Session ID to recover from archive (optional, shows list if not provided)
    pub session: Option<String>,
}

#[derive(Args, Debug)]
pub struct ConfigArgs {
    #[command(subcommand)]
    pub command: Option<ConfigCommands>,
}

#[derive(Subcommand, Debug)]
pub enum ConfigCommands {
    /// Interactive configuration wizard
    Setup,
    /// Auto-detect and configure IDE
    Auto,
    /// Show current configuration
    Show,
    /// Edit configuration file
    Edit,
    /// Reset configuration to defaults
    Reset,
}

#[derive(Args, Debug)]
pub struct CompletionArgs {
    /// Shell to generate completion for, or 'init' for automatic setup
    pub shell: String,
}

<<<<<<< HEAD
#[derive(Args, Debug)]
pub struct WatchArgs {}

#[derive(ValueEnum, Clone, Debug)]
=======
#[derive(ValueEnum, Clone, Debug, PartialEq)]
>>>>>>> 0b02e3c4
#[allow(clippy::enum_variant_names)]
pub enum Shell {
    Bash,
    Zsh,
    Fish,
}

impl StartArgs {
    pub fn validate(&self) -> crate::utils::Result<()> {
        if let Some(ref name) = self.name {
            validate_session_name(name)?;
        }
        Ok(())
    }
}

impl DispatchArgs {
    pub fn validate(&self) -> crate::utils::Result<()> {
        match (&self.name_or_prompt, &self.prompt, &self.file) {
            (None, None, None) => Err(crate::utils::ParaError::invalid_args(
                "dispatch requires a prompt text or file path",
            )),
            _ => Ok(()),
        }
    }
}

impl FinishArgs {
    pub fn validate(&self) -> crate::utils::Result<()> {
        if self.message.trim().is_empty() {
            return Err(crate::utils::ParaError::invalid_args(
                "Commit message cannot be empty",
            ));
        }

        if let Some(ref branch) = self.branch {
            validate_branch_name(branch)?;
        }

        Ok(())
    }
}

pub fn validate_session_name(name: &str) -> crate::utils::Result<()> {
    if name.is_empty() {
        return Err(crate::utils::ParaError::invalid_args(
            "Session name cannot be empty",
        ));
    }

    if name.len() > 50 {
        return Err(crate::utils::ParaError::invalid_args(
            "Session name too long (max 50 characters)",
        ));
    }

    if !name
        .chars()
        .all(|c| c.is_alphanumeric() || c == '-' || c == '_')
    {
        return Err(crate::utils::ParaError::invalid_args(
            "Session name can only contain alphanumeric characters, hyphens, and underscores",
        ));
    }

    Ok(())
}

pub fn validate_branch_name(name: &str) -> crate::utils::Result<()> {
    if name.is_empty() {
        return Err(crate::utils::ParaError::invalid_args(
            "Branch name cannot be empty",
        ));
    }

    if name.starts_with('-') || name.ends_with('-') {
        return Err(crate::utils::ParaError::invalid_args(
            "Branch name cannot start or end with hyphen",
        ));
    }

    if name.contains("..") || name.contains("//") {
        return Err(crate::utils::ParaError::invalid_args(
            "Branch name contains invalid character sequence",
        ));
    }

    Ok(())
}<|MERGE_RESOLUTION|>--- conflicted
+++ resolved
@@ -165,14 +165,29 @@
     pub shell: String,
 }
 
-<<<<<<< HEAD
+#[derive(Args, Debug)]
+pub struct CompleteCommandArgs {
+    /// Current command line being completed
+    #[arg(long)]
+    pub command_line: String,
+
+    /// Current word being completed
+    #[arg(long)]
+    pub current_word: String,
+
+    /// Previous word in command line
+    #[arg(long)]
+    pub previous_word: Option<String>,
+
+    /// Position of current word
+    #[arg(long)]
+    pub position: usize,
+}
+
 #[derive(Args, Debug)]
 pub struct WatchArgs {}
 
-#[derive(ValueEnum, Clone, Debug)]
-=======
 #[derive(ValueEnum, Clone, Debug, PartialEq)]
->>>>>>> 0b02e3c4
 #[allow(clippy::enum_variant_names)]
 pub enum Shell {
     Bash,
