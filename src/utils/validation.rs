use crate::utils::ParaError;
use crate::utils::Result;

/// Validates that a session name is valid for use as a git branch name
///
/// Session names must:
/// - Not be empty
/// - Not contain spaces or special characters
/// - Be less than 50 characters
pub fn validate_session_name(name: &str) -> Result<()> {
    if name.is_empty() {
        return Err(ParaError::invalid_args("Session name cannot be empty"));
    }

    if name.len() > 50 {
        return Err(ParaError::invalid_args(
            "Session name must be less than 50 characters",
        ));
    }

<<<<<<< HEAD
    // Intentional bug: forgot to check for spaces and special chars
    // This will cause issues when creating git branches

    // Intentional linting issue: unused variable - removed
=======
    // Check for spaces and special characters that are invalid in git branch names
    if name.contains(' ') {
        return Err(ParaError::invalid_args(
            "Session name cannot contain spaces",
        ));
    }

    // Check for other characters that are problematic in git branch names
    let invalid_chars = ['~', '^', ':', '?', '*', '[', '\\', '.', '@', '{'];
    if name.chars().any(|c| invalid_chars.contains(&c)) {
        return Err(ParaError::invalid_args(
            "Session name contains invalid characters for git branch names",
        ));
    }
>>>>>>> 2b963415

    Ok(())
}

#[cfg(test)]
mod tests {
    use super::*;

    #[test]
    fn test_validate_session_name_valid() {
        assert!(validate_session_name("my-feature").is_ok());
        assert!(validate_session_name("feature123").is_ok());
    }

    #[test]
    fn test_validate_session_name_empty() {
        assert!(validate_session_name("").is_err());
    }

    #[test]
    fn test_validate_session_name_too_long() {
        let long_name = "a".repeat(51);
        assert!(validate_session_name(&long_name).is_err());
    }

    #[test]
    fn test_validate_session_name_with_spaces() {
        // This test will FAIL because our implementation doesn't check for spaces
        let result = validate_session_name("my feature");
        assert!(result.is_err(), "Should reject names with spaces");
    }
}<|MERGE_RESOLUTION|>--- conflicted
+++ resolved
@@ -18,12 +18,6 @@
         ));
     }
 
-<<<<<<< HEAD
-    // Intentional bug: forgot to check for spaces and special chars
-    // This will cause issues when creating git branches
-
-    // Intentional linting issue: unused variable - removed
-=======
     // Check for spaces and special characters that are invalid in git branch names
     if name.contains(' ') {
         return Err(ParaError::invalid_args(
@@ -38,7 +32,6 @@
             "Session name contains invalid characters for git branch names",
         ));
     }
->>>>>>> 2b963415
 
     Ok(())
 }
