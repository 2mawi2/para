--- conflicted
+++ resolved
@@ -12,33 +12,21 @@
     }
 
     /// Add an entry to the .gitignore file in the specified directory
-<<<<<<< HEAD
-    pub fn add_entry(&self, entry: &str) -> Result<()> {
-=======
     /// Returns true if the entry was added, false if it already existed
     pub fn add_entry(&self, entry: &str) -> Result<bool> {
->>>>>>> 0b02e3c4
         let gitignore_path = Path::new(".gitignore");
 
         // Check if entry already exists
         if gitignore_path.exists() {
             let content = fs::read_to_string(gitignore_path)?;
             if Self::is_entry_already_ignored(&content, entry) {
-<<<<<<< HEAD
-                return Ok(());
-=======
                 return Ok(false);
->>>>>>> 0b02e3c4
             }
         }
 
         // Add entry to gitignore
         Self::add_entry_to_gitignore(gitignore_path, entry)?;
-<<<<<<< HEAD
-        Ok(())
-=======
         Ok(true)
->>>>>>> 0b02e3c4
     }
 
     /// Check if entry is already ignored in the gitignore content
