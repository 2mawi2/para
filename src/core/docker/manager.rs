//! Docker manager for para sessions
//!
//! Coordinates Docker operations with para session management

use super::{ContainerPool, DockerError, DockerIdeIntegration, DockerResult, DockerService};
use crate::config::Config;
use crate::core::docker::session::ContainerSession;
use crate::core::session::{SessionState, SessionType};
use std::process::Command;
use std::sync::Arc;

/// Docker manager that integrates with para sessions
pub struct DockerManager {
    service: DockerService,
    config: Config,
    pool: Arc<ContainerPool>,
    network_isolation: bool,
    allowed_domains: Vec<String>,
}

impl DockerManager {
    /// Create a new Docker manager
    pub fn new(config: Config, network_isolation: bool, allowed_domains: Vec<String>) -> Self {
        // Use CLI-only approach: pool size is passed as runtime parameter, not from config
        let pool_size = 5; // Default pool size, can be made configurable via CLI flag later
        let pool = Arc::new(ContainerPool::new(pool_size));

        Self {
            service: DockerService,
            config,
            pool,
            network_isolation,
            allowed_domains,
        }
    }

    /// Get the appropriate Docker image name
    fn get_docker_image(&self) -> DockerResult<&'static str> {
        // Check if authenticated image exists
        let output = Command::new("docker")
            .args(["images", "-q", "para-authenticated:latest"])
            .output()
            .map_err(|e| DockerError::DaemonNotAvailable(e.to_string()))?;

        if output.status.success() && !output.stdout.is_empty() {
            Ok("para-authenticated:latest")
        } else {
            Err(DockerError::Other(anyhow::anyhow!(
                "The 'para-authenticated:latest' image is not available. Please build it first with authentication credentials baked in."
            )))
        }
    }

    /// Create and start a container for a session using the pool
    pub fn create_container_session(
        &self,
        session: &mut SessionState,
        docker_args: &[String],
    ) -> DockerResult<()> {
        println!(
            "🐳 Setting up Docker container for session: {}",
            session.name
        );

        // Check Docker is available
        self.service.health_check()?;

        // Check pool capacity BEFORE creating container
        println!("🔍 Checking pool capacity before creating container...");
        self.pool.check_capacity()?;

        // Create the container with CLI parameters (authentication is now baked into the image)
        println!("🏗️  Creating container with authenticated image");
        let container_session = self.service.create_container(
            &session.name,
            self.network_isolation,
            &self.allowed_domains,
            &session.worktree_path,
            docker_args,
        )?;

        // Add the successfully created container to pool tracking immediately
        let container_id = container_session.container_id.clone();
        self.pool.add_container(&session.name, &container_id)?;

        // Start it with verification
        println!("▶️  Starting container: para-{}", session.name);
        self.service
            .start_container_with_verification(&session.name, self.network_isolation)?;

        // Setup workspace in container
        self.setup_container_workspace(&container_id, session)?;

        // Update session to track container
        session.session_type = SessionType::Container {
            container_id: Some(container_id.clone()),
        };

        println!("✅ Container ready: {}", container_id);
        Ok(())
    }

    /// Launch IDE connected to container
    pub fn launch_container_ide(
        &self,
        session: &SessionState,
        initial_prompt: Option<&str>,
        dangerously_skip_permissions: bool,
    ) -> DockerResult<()> {
        // Get container ID from session
        let container_id = match &session.session_type {
            SessionType::Container {
                container_id: Some(id),
            } => id.clone(),
            _ => {
                return Err(DockerError::Other(anyhow::anyhow!(
                    "Session {} is not a container session or has no container ID",
                    session.name
                )))
            }
        };

        let image_name = self.get_docker_image()?;
        let container_session = ContainerSession::new(
            container_id,
            session.name.clone(),
            image_name.to_string(),
            session.worktree_path.clone(),
        );

        // Launch IDE with automatic container connection
        DockerIdeIntegration::launch_container_ide(
            &self.config,
            &session.worktree_path,
            &container_session,
            initial_prompt,
            dangerously_skip_permissions,
        )
        .map_err(|e| DockerError::Other(e.into()))?;

        Ok(())
    }

<<<<<<< HEAD
    /// Destroy a session's container
    pub fn destroy_session_container(&self, session: &SessionState) -> DockerResult<()> {
        match &session.session_type {
            SessionType::Container {
                container_id: Some(id),
            } => {
                println!("🗑️  Destroying container for session: {}", session.name);
                self.pool.destroy_session_container(id)?;
                Ok(())
            }
            _ => {
                // Not a container session, nothing to destroy
                Ok(())
            }
        }
    }

    /// Setup workspace in a container for a session
    fn setup_container_workspace(
        &self,
        container_id: &str,
        session: &SessionState,
    ) -> DockerResult<()> {
        self.validate_container_setup_inputs(container_id, session)?;

        let workspace_path = self.get_safe_workspace_path(&session.name)?;
        let mkdir_result = Command::new("docker")
            .args(["exec", container_id, "mkdir", "-p", &workspace_path])
            .output()
            .map_err(|e| {
                DockerError::Other(anyhow::anyhow!("Failed to create workspace: {}", e))
            })?;

        if !mkdir_result.status.success() {
            let stderr = String::from_utf8_lossy(&mkdir_result.stderr);
            return Err(DockerError::Other(anyhow::anyhow!(
                "Workspace creation failed: {}",
                stderr
            )));
        }

        let host_path = self.validate_host_path(&session.worktree_path)?;

        let git_source = format!("{}/.git", host_path);
        let copy_result = Command::new("docker")
            .args([
                "cp",
                &git_source,
                &format!("{}:{}", container_id, workspace_path),
            ])
            .output()
            .map_err(|e| DockerError::Other(anyhow::anyhow!("Failed to copy .git: {}", e)))?;

        if !copy_result.status.success() {
            let stderr = String::from_utf8_lossy(&copy_result.stderr);
            eprintln!("Warning: .git copy failed (non-fatal): {}", stderr);
        }

        let safe_copy_cmd = self.build_safe_copy_command(&workspace_path, &host_path)?;
        let source_copy_result = Command::new("docker")
            .args(["exec", container_id, "sh", "-c", &safe_copy_cmd])
            .output()
            .map_err(|e| {
                DockerError::Other(anyhow::anyhow!("Failed to copy source files: {}", e))
            })?;

        if !source_copy_result.status.success() {
            let stderr = String::from_utf8_lossy(&source_copy_result.stderr);
            eprintln!(
                "Warning: Source file copy had issues (non-fatal): {}",
                stderr
            );
        }

        Ok(())
    }

    fn validate_container_setup_inputs(
        &self,
        container_id: &str,
        session: &SessionState,
    ) -> DockerResult<()> {
        if !container_id
            .chars()
            .all(|c| c.is_alphanumeric() || c == '-' || c == '_')
        {
            return Err(DockerError::Other(anyhow::anyhow!(
                "Invalid container ID format: {}",
                container_id
            )));
        }

        if session.name.contains("..") || session.name.contains('/') || session.name.contains('\\')
        {
            return Err(DockerError::Other(anyhow::anyhow!(
                "Session name contains unsafe characters: {}",
                session.name
            )));
        }

        if session.name.is_empty() || session.name.len() > 100 {
            return Err(DockerError::Other(anyhow::anyhow!(
                "Session name is empty or too long: {}",
                session.name
            )));
        }

        Ok(())
    }

    fn get_safe_workspace_path(&self, session_name: &str) -> DockerResult<String> {
        if session_name.contains("..") || session_name.contains('/') {
            return Err(DockerError::Other(anyhow::anyhow!(
                "Session name contains path traversal attempts: {}",
                session_name
            )));
        }

        let safe_path = format!("/workspace/{}", session_name);

        if !safe_path.starts_with("/workspace/") {
            return Err(DockerError::Other(anyhow::anyhow!(
                "Generated unsafe workspace path: {}",
                safe_path
            )));
        }

        Ok(safe_path)
    }

    fn validate_host_path(&self, worktree_path: &std::path::Path) -> DockerResult<String> {
        let host_path = worktree_path.display().to_string();

        let dangerous_paths = ["/", "/bin", "/usr", "/etc", "/var", "/tmp", "/home"];
        for dangerous in &dangerous_paths {
            if host_path == *dangerous || host_path.starts_with(&format!("{}/", dangerous)) {
                return Err(DockerError::Other(anyhow::anyhow!(
                    "Refusing to operate on system directory: {}",
                    host_path
                )));
            }
        }

        if !worktree_path.exists() {
            return Err(DockerError::Other(anyhow::anyhow!(
                "Source path does not exist: {}",
                host_path
            )));
        }

        if !worktree_path.is_dir() {
            return Err(DockerError::Other(anyhow::anyhow!(
                "Source path is not a directory: {}",
                host_path
            )));
        }

        Ok(host_path)
    }

    fn build_safe_copy_command(
        &self,
        workspace_path: &str,
        host_path: &str,
    ) -> DockerResult<String> {
        if !workspace_path.starts_with("/workspace/") {
            return Err(DockerError::Other(anyhow::anyhow!(
                "Workspace path validation failed: {}",
                workspace_path
            )));
        }

        // Validate user inputs first
        let forbidden_patterns = [
            "rm", "del", "unlink", "truncate", ";", "&&", "||", "|", "`", "$",
        ];
        for forbidden in &forbidden_patterns {
            if workspace_path.contains(forbidden) || host_path.contains(forbidden) {
                return Err(DockerError::Other(anyhow::anyhow!(
                    "Path contains forbidden pattern: {}",
                    forbidden
                )));
            }
        }

        let safe_cmd = format!(
            "set -euo pipefail; cd '{}' && find '{}' -maxdepth 3 -type f -name '*.rs' -o -name '*.toml' -o -name '*.md' -o -name '*.json' -o -name '*.txt' -o -name '*.yml' -o -name '*.yaml' | head -1000 | xargs -I {{}} cp '{{}}' '{}/' 2>/dev/null || true",
            workspace_path,
            host_path,
            workspace_path
        );

        Ok(safe_cmd)
    }

    /// Get pool statistics
    #[allow(dead_code)] // Used for debugging and future monitoring features
    pub fn pool_stats(&self) -> (usize, usize) {
        (self.pool.active_containers(), self.pool.max_size())
=======
    /// Stop and remove a container for a session
    pub fn stop_container(&self, session_name: &str) -> DockerResult<()> {
        self.service.stop_container(session_name)
>>>>>>> 55aa6c78
    }
}<|MERGE_RESOLUTION|>--- conflicted
+++ resolved
@@ -141,7 +141,6 @@
         Ok(())
     }
 
-<<<<<<< HEAD
     /// Destroy a session's container
     pub fn destroy_session_container(&self, session: &SessionState) -> DockerResult<()> {
         match &session.session_type {
@@ -157,6 +156,11 @@
                 Ok(())
             }
         }
+    }
+
+    /// Stop and remove a container for a session
+    pub fn stop_container(&self, session_name: &str) -> DockerResult<()> {
+        self.service.stop_container(session_name)
     }
 
     /// Setup workspace in a container for a session
@@ -341,10 +345,5 @@
     #[allow(dead_code)] // Used for debugging and future monitoring features
     pub fn pool_stats(&self) -> (usize, usize) {
         (self.pool.active_containers(), self.pool.max_size())
-=======
-    /// Stop and remove a container for a session
-    pub fn stop_container(&self, session_name: &str) -> DockerResult<()> {
-        self.service.stop_container(session_name)
->>>>>>> 55aa6c78
     }
 }