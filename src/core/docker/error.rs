//! Docker-specific error types

use thiserror::Error;

#[derive(Error, Debug)]
pub enum DockerError {
    #[error("Docker daemon not available: {0}")]
    DaemonNotAvailable(String),

    #[error("Failed to create container: {0}")]
    ContainerCreationFailed(String),

<<<<<<< HEAD
=======
    #[error("Failed to start container: {0}")]
    ContainerStartFailed(String),

    #[error("Network isolation verification failed: {0}")]
    NetworkIsolationFailed(String),

>>>>>>> 78a43447
    #[error("General error: {0}")]
    Other(#[from] anyhow::Error),
}

pub type DockerResult<T> = Result<T, DockerError>;<|MERGE_RESOLUTION|>--- conflicted
+++ resolved
@@ -10,15 +10,11 @@
     #[error("Failed to create container: {0}")]
     ContainerCreationFailed(String),
 
-<<<<<<< HEAD
-=======
     #[error("Failed to start container: {0}")]
     ContainerStartFailed(String),
 
     #[error("Network isolation verification failed: {0}")]
     NetworkIsolationFailed(String),
-
->>>>>>> 78a43447
     #[error("General error: {0}")]
     Other(#[from] anyhow::Error),
 }
