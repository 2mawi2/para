--- conflicted
+++ resolved
@@ -12,11 +12,8 @@
 pub mod auth;
 pub mod config;
 pub mod error;
-<<<<<<< HEAD
+pub mod extraction;
 pub mod ide_integration;
-=======
-pub mod extraction;
->>>>>>> 9c6d6c25
 pub mod manager;
 pub mod service;
 pub mod session;
