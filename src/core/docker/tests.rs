//! Tests for Docker integration

<<<<<<< HEAD
#[cfg(test)]
mod docker_tests {
    use super::super::*;
    use crate::core::docker::config::{detect_project_type, ProjectType};
    use crate::core::docker::manager::DockerManager;
    use crate::core::docker::service::ContainerStats;
    use crate::core::docker::session::MountType;
    use crate::core::session::state::SessionStatus;
    use crate::core::session::SessionState;
    use crate::test_utils::test_helpers::*;
    use std::collections::HashMap;
    use std::path::{Path, PathBuf};
    use std::sync::{Arc, Mutex};
    use tempfile::TempDir;

    /// Mock implementation of DockerService for testing
    struct MockDockerService {
        containers: Arc<Mutex<HashMap<String, ContainerSession>>>,
        images: Arc<Mutex<Vec<String>>>,
        health_check_result: bool,
=======
use super::*;
use crate::core::docker::config::{detect_project_type, ProjectType};
use crate::core::docker::manager::DockerManager;
use crate::core::docker::service::ContainerStats;
use crate::core::docker::session::MountType;
use crate::core::session::state::SessionStatus;
use crate::core::session::SessionState;
use crate::test_utils::test_helpers::*;
use std::collections::HashMap;
use std::path::{Path, PathBuf};
use std::sync::{Arc, Mutex};
use tempfile::TempDir;

/// Mock implementation of DockerService for testing
struct MockDockerService {
    containers: Arc<Mutex<HashMap<String, ContainerSession>>>,
    images: Arc<Mutex<Vec<String>>>,
    health_check_result: bool,
}

impl MockDockerService {
    fn new() -> Self {
        Self {
            containers: Arc::new(Mutex::new(HashMap::new())),
            images: Arc::new(Mutex::new(vec!["ubuntu:latest".to_string()])),
            health_check_result: true,
        }
>>>>>>> 9c6d6c25
    }

    fn with_failing_health_check() -> Self {
        Self {
            containers: Arc::new(Mutex::new(HashMap::new())),
            images: Arc::new(Mutex::new(vec![])),
            health_check_result: false,
        }
    }
}

impl DockerService for MockDockerService {
    fn create_session(
        &self,
        session_name: &str,
        config: &DockerConfig,
        working_dir: &Path,
    ) -> DockerResult<ContainerSession> {
        let container_id = format!("mock-container-{}", session_name);
        let mut session = ContainerSession::new(
            container_id.clone(),
            session_name.to_string(),
            config.default_image.clone(),
            working_dir.to_path_buf(),
        );

        session.add_para_labels();

        self.containers
            .lock()
            .unwrap()
            .insert(session_name.to_string(), session.clone());

        Ok(session)
    }

    fn start_session(&self, session_name: &str) -> DockerResult<()> {
        let mut containers = self.containers.lock().unwrap();
        match containers.get_mut(session_name) {
            Some(container) => {
                if container.is_running() {
                    return Err(DockerError::ContainerAlreadyRunning {
                        name: session_name.to_string(),
                    });
                }
                container.status = ContainerStatus::Running;
                container.started_at = Some(chrono::Utc::now());
                Ok(())
            }
            None => Err(DockerError::ContainerNotFound {
                name: session_name.to_string(),
            }),
        }
    }

    fn stop_session(&self, session_name: &str) -> DockerResult<()> {
        let mut containers = self.containers.lock().unwrap();
        match containers.get_mut(session_name) {
            Some(container) => {
                if !container.is_running() {
                    return Err(DockerError::ContainerNotRunning {
                        name: session_name.to_string(),
                    });
                }
                container.status = ContainerStatus::Stopped;
                container.stopped_at = Some(chrono::Utc::now());
                Ok(())
            }
            None => Err(DockerError::ContainerNotFound {
                name: session_name.to_string(),
            }),
        }
    }

    fn finish_session(&self, session_name: &str, remove: bool) -> DockerResult<()> {
        // Try to stop the session, but ignore ContainerNotRunning errors
        match self.stop_session(session_name) {
            Ok(_) => {}
            Err(DockerError::ContainerNotRunning { .. }) => {
                // Container is already stopped, that's fine
            }
            Err(e) => return Err(e),
        }

        if remove {
            self.containers.lock().unwrap().remove(session_name);
        }
        Ok(())
    }

    fn cancel_session(&self, session_name: &str) -> DockerResult<()> {
        self.finish_session(session_name, true)
    }

    fn get_container_status(&self, session_name: &str) -> DockerResult<ContainerStatus> {
        self.containers
            .lock()
            .unwrap()
            .get(session_name)
            .map(|c| c.status.clone())
            .ok_or_else(|| DockerError::ContainerNotFound {
                name: session_name.to_string(),
            })
    }

    fn health_check(&self) -> DockerResult<()> {
        if self.health_check_result {
            Ok(())
        } else {
            Err(DockerError::DaemonNotAvailable(
                "Mock daemon not available".to_string(),
            ))
        }
    }

    fn ensure_image(&self, image: &str) -> DockerResult<()> {
        let mut images = self.images.lock().unwrap();
        if !images.contains(&image.to_string()) {
            images.push(image.to_string());
        }
        Ok(())
    }

    fn list_sessions(&self) -> DockerResult<Vec<ContainerSession>> {
        Ok(self.containers.lock().unwrap().values().cloned().collect())
    }

    // Stub implementations for other methods
    fn exec_in_container(
        &self,
        _session_name: &str,
        _command: &str,
        _args: &[String],
        _env: Option<HashMap<String, String>>,
    ) -> DockerResult<String> {
        Ok("Mock output".to_string())
    }

    fn attach_to_container(&self, _session_name: &str) -> DockerResult<()> {
        Ok(())
    }

<<<<<<< HEAD
    #[test]
    fn test_project_type_detection() {
        let temp_dir = TempDir::new().unwrap();

        // Test Rust detection
        std::fs::write(temp_dir.path().join("Cargo.toml"), "").unwrap();
        assert_eq!(detect_project_type(temp_dir.path()), ProjectType::Rust);

        // Test Node detection
        std::fs::remove_file(temp_dir.path().join("Cargo.toml")).unwrap();
        std::fs::write(temp_dir.path().join("package.json"), "{}").unwrap();
        assert_eq!(detect_project_type(temp_dir.path()), ProjectType::Node);
=======
    fn get_logs(
        &self,
        _session_name: &str,
        _follow: bool,
        _tail: Option<usize>,
    ) -> DockerResult<String> {
        Ok("Mock logs".to_string())
>>>>>>> 9c6d6c25
    }

    fn copy_to_container(
        &self,
        _session_name: &str,
        _src: &Path,
        _dest: &Path,
    ) -> DockerResult<()> {
        Ok(())
    }

    fn copy_from_container(
        &self,
        _session_name: &str,
        _src: &Path,
        _dest: &Path,
    ) -> DockerResult<()> {
        Ok(())
    }

    fn update_resources(
        &self,
        _session_name: &str,
        _cpu_limit: Option<f64>,
        _memory_limit: Option<u64>,
    ) -> DockerResult<()> {
        Ok(())
    }

    fn get_stats(&self, _session_name: &str) -> DockerResult<ContainerStats> {
        Ok(ContainerStats {
            cpu_usage_percent: 25.0,
            memory_usage_bytes: 1073741824,
            memory_limit_bytes: 4294967296,
            network_rx_bytes: 1024,
            network_tx_bytes: 2048,
            block_read_bytes: 0,
            block_write_bytes: 0,
        })
    }

    fn wait_for_status(
        &self,
        session_name: &str,
        expected_status: ContainerStatus,
        _timeout_seconds: u64,
    ) -> DockerResult<()> {
        let status = self.get_container_status(session_name)?;
        if status == expected_status {
            Ok(())
        } else {
            Err(DockerError::CommunicationError(
                "Status mismatch".to_string(),
            ))
        }
    }
}

#[test]
fn test_docker_config_default() {
    let config = DockerConfig::default();
    assert!(!config.enabled);
    assert_eq!(config.default_image, "ubuntu:latest");
    assert!(config.image_mappings.contains_key(&ProjectType::Rust));
}

#[test]
fn test_docker_config_serialization() {
    let config = DockerConfig::default();
    let json = serde_json::to_string(&config).unwrap();
    let deserialized: DockerConfig = serde_json::from_str(&json).unwrap();
    assert_eq!(config.default_image, deserialized.default_image);
}

#[test]
fn test_container_session_creation() {
    let session = ContainerSession::new(
        "container-123".to_string(),
        "test-session".to_string(),
        "rust:latest".to_string(),
        PathBuf::from("/workspace"),
    );

    assert_eq!(session.container_id, "container-123");
    assert_eq!(session.session_name, "test-session");
    assert_eq!(session.status, ContainerStatus::Created);
    assert!(!session.is_running());
    assert!(session.can_start());
}

#[test]
fn test_project_type_detection() {
    let temp_dir = TempDir::new().unwrap();

    // Test Rust detection
    std::fs::write(temp_dir.path().join("Cargo.toml"), "").unwrap();
    assert_eq!(detect_project_type(temp_dir.path()), ProjectType::Rust);

    // Test Node detection
    std::fs::remove_file(temp_dir.path().join("Cargo.toml")).unwrap();
    std::fs::write(temp_dir.path().join("package.json"), "{}").unwrap();
    assert_eq!(detect_project_type(temp_dir.path()), ProjectType::Node);
}

#[test]
fn test_docker_manager_container_lifecycle() {
    let git_temp = TempDir::new().unwrap();
    let temp_dir = TempDir::new().unwrap();
    let _guard = TestEnvironmentGuard::new(&git_temp, &temp_dir).unwrap();

    let mut config = create_test_config();
    config.directories.state_dir = temp_dir
        .path()
        .join(".para_state")
        .to_string_lossy()
        .to_string();

    // Ensure state directory exists
    std::fs::create_dir_all(&config.directories.state_dir).unwrap();

    let docker_config = DockerConfig::default();
    let mock_service = Arc::new(MockDockerService::new());
    let manager = DockerManager::new(mock_service.clone(), config, docker_config);

    // Create a test session state
    let session_state = SessionState {
        name: "test-session".to_string(),
        branch: "para/test-session".to_string(),
        worktree_path: temp_dir.path().to_path_buf(),
        created_at: chrono::Utc::now(),
        status: SessionStatus::Active,
        task_description: None,
        last_activity: None,
        git_stats: None,
        session_type: crate::core::session::SessionType::Container { container_id: None },
        is_docker: None,
    };

    // Test container creation
    let container = manager
        .create_container_for_session(&session_state)
        .unwrap();
    assert_eq!(container.session_name, "test-session");
    assert_eq!(container.status, ContainerStatus::Created);

    // Test container start
    manager.start_container("test-session").unwrap();
    let status = manager.sync_container_status("test-session").unwrap();
    assert_eq!(status, ContainerStatus::Running);

    // Test container stop
    manager.stop_container("test-session").unwrap();
    let status = manager.sync_container_status("test-session").unwrap();
    assert_eq!(status, ContainerStatus::Stopped);

    // Test container finish with removal
    manager.finish_container("test-session", true).unwrap();
    let result = mock_service.get_container_status("test-session");
    assert!(matches!(result, Err(DockerError::ContainerNotFound { .. })));
}

#[test]
fn test_docker_manager_error_handling() {
    let git_temp = TempDir::new().unwrap();
    let temp_dir = TempDir::new().unwrap();
    let _guard = TestEnvironmentGuard::new(&git_temp, &temp_dir).unwrap();

    let mut config = create_test_config();
    config.directories.state_dir = temp_dir
        .path()
        .join(".para_state")
        .to_string_lossy()
        .to_string();

    // Ensure state directory exists
    std::fs::create_dir_all(&config.directories.state_dir).unwrap();

    let docker_config = DockerConfig::default();
    let mock_service = Arc::new(MockDockerService::new());
    let manager = DockerManager::new(mock_service, config, docker_config);

    // Test starting non-existent container
    let result = manager.start_container("non-existent");
    assert!(matches!(result, Err(DockerError::ContainerNotFound { .. })));

    // Test stopping non-existent container
    let result = manager.stop_container("non-existent");
    assert!(matches!(result, Err(DockerError::ContainerNotFound { .. })));
}

#[test]
fn test_docker_health_check() {
    let mock_service = MockDockerService::new();
    assert!(mock_service.health_check().is_ok());

    let failing_service = MockDockerService::with_failing_health_check();
    assert!(matches!(
        failing_service.health_check(),
        Err(DockerError::DaemonNotAvailable(_))
    ));
}

#[test]
fn test_resource_limits() {
    let limits = ResourceLimits {
        cpu_limit: Some(2.5),
        memory_limit: Some(4294967296), // 4GB
        memory_swap_limit: None,
        cpu_shares: Some(1024),
        blkio_weight: Some(500),
        pids_limit: Some(1000),
    };

    assert_eq!(limits.cpu_limit, Some(2.5));
    assert_eq!(limits.memory_limit, Some(4294967296));
}

#[test]
fn test_volume_mapping_variable_expansion() {
    let mapping = VolumeMapping {
        source: "$HOME/.config".to_string(),
        target: "/root/.config".to_string(),
        read_only: true,
        mount_type: MountType::Bind,
    };

    // In actual implementation, variable expansion would happen
    assert!(mapping.source.contains("$HOME"));
    assert!(mapping.read_only);
}<|MERGE_RESOLUTION|>--- conflicted
+++ resolved
@@ -1,27 +1,5 @@
 //! Tests for Docker integration
 
-<<<<<<< HEAD
-#[cfg(test)]
-mod docker_tests {
-    use super::super::*;
-    use crate::core::docker::config::{detect_project_type, ProjectType};
-    use crate::core::docker::manager::DockerManager;
-    use crate::core::docker::service::ContainerStats;
-    use crate::core::docker::session::MountType;
-    use crate::core::session::state::SessionStatus;
-    use crate::core::session::SessionState;
-    use crate::test_utils::test_helpers::*;
-    use std::collections::HashMap;
-    use std::path::{Path, PathBuf};
-    use std::sync::{Arc, Mutex};
-    use tempfile::TempDir;
-
-    /// Mock implementation of DockerService for testing
-    struct MockDockerService {
-        containers: Arc<Mutex<HashMap<String, ContainerSession>>>,
-        images: Arc<Mutex<Vec<String>>>,
-        health_check_result: bool,
-=======
 use super::*;
 use crate::core::docker::config::{detect_project_type, ProjectType};
 use crate::core::docker::manager::DockerManager;
@@ -49,7 +27,6 @@
             images: Arc::new(Mutex::new(vec!["ubuntu:latest".to_string()])),
             health_check_result: true,
         }
->>>>>>> 9c6d6c25
     }
 
     fn with_failing_health_check() -> Self {
@@ -192,20 +169,6 @@
         Ok(())
     }
 
-<<<<<<< HEAD
-    #[test]
-    fn test_project_type_detection() {
-        let temp_dir = TempDir::new().unwrap();
-
-        // Test Rust detection
-        std::fs::write(temp_dir.path().join("Cargo.toml"), "").unwrap();
-        assert_eq!(detect_project_type(temp_dir.path()), ProjectType::Rust);
-
-        // Test Node detection
-        std::fs::remove_file(temp_dir.path().join("Cargo.toml")).unwrap();
-        std::fs::write(temp_dir.path().join("package.json"), "{}").unwrap();
-        assert_eq!(detect_project_type(temp_dir.path()), ProjectType::Node);
-=======
     fn get_logs(
         &self,
         _session_name: &str,
@@ -213,7 +176,6 @@
         _tail: Option<usize>,
     ) -> DockerResult<String> {
         Ok("Mock logs".to_string())
->>>>>>> 9c6d6c25
     }
 
     fn copy_to_container(
