--- conflicted
+++ resolved
@@ -2,20 +2,15 @@
 //!
 //! This provides core Docker functionality for the container pool system.
 
-<<<<<<< HEAD
+use super::session::ContainerSession;
 use super::{DockerError, DockerResult};
-=======
-use super::{ContainerSession, DockerError, DockerResult};
 use std::path::Path;
->>>>>>> 78a43447
 use std::process::Command;
 
 /// Docker service for health checks and core operations
 pub struct DockerService;
 
 impl DockerService {
-<<<<<<< HEAD
-=======
     /// Create a new Docker container for a para session
     pub fn create_container(
         &self,
@@ -160,7 +155,6 @@
         Ok(())
     }
 
->>>>>>> 78a43447
     /// Check if Docker is available
     pub fn health_check(&self) -> DockerResult<()> {
         let output = Command::new("docker")
