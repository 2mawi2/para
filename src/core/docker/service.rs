--- conflicted
+++ resolved
@@ -24,11 +24,7 @@
     ) -> DockerResult<ContainerSession> {
         let container_name = format!("para-{}", session_name);
 
-<<<<<<< HEAD
         let mut docker_cmd_args = vec![
-=======
-        let mut docker_args = vec![
->>>>>>> 7707e281
             "create".to_string(),
             "--name".to_string(),
             container_name.clone(),
@@ -43,18 +39,18 @@
             format!("{}:/workspace", working_dir.display()),
             "-w".to_string(),
             "/workspace".to_string(),
-        ];
+        ]);
 
         // Mount Para state directory for session tracking
         if let Ok(para_dir) = working_dir.join(".para").canonicalize() {
-            docker_args.extend([
+            docker_cmd_args.extend([
                 "-v".to_string(),
                 format!("{}:/workspace/.para:rw", para_dir.display()),
             ]);
         }
 
         // Set environment variables for container detection
-        docker_args.extend([
+        docker_cmd_args.extend([
             "-e".to_string(),
             "PARA_CONTAINER=1".to_string(),
             "-e".to_string(),
@@ -62,7 +58,7 @@
         ]);
 
         // Add image and command
-        docker_args.extend([
+        docker_cmd_args.extend([
             "para-authenticated:latest".to_string(),
             "sleep".to_string(),
             "infinity".to_string(),
