//! Docker service implementation for health checks
//!
//! This provides core Docker functionality for the container pool system.

use super::session::ContainerSession;
use super::{DockerError, DockerResult};
use std::path::Path;
use std::process::Command;

/// Options for container creation
pub struct ContainerOptions<'a> {
    pub session_name: &'a str,
    pub network_isolation: bool,
    pub allowed_domains: &'a [String],
    pub working_dir: &'a Path,
    pub docker_args: &'a [String],
    pub docker_image: &'a str,
    pub forward_keys: bool,
    pub env_keys: &'a [String],
}

/// Docker service for health checks and core operations
pub struct DockerService;

impl DockerService {
    /// Create a new Docker container for a para session
    pub fn create_container(&self, options: &ContainerOptions) -> DockerResult<ContainerSession> {
        let container_name = format!("para-{}", options.session_name);

        let mut docker_cmd_args = vec![
            "create".to_string(),
            "--name".to_string(),
            container_name.clone(),
        ];

        // Insert user-provided Docker args before the standard args
        docker_cmd_args.extend_from_slice(options.docker_args);

        // Add standard args
        docker_cmd_args.extend([
            "-v".to_string(),
            format!("{}:/workspace", options.working_dir.display()),
            "-w".to_string(),
            "/workspace".to_string(),
        ]);

        // Configure network isolation
        if options.network_isolation {
            // Add capabilities required for iptables/ipset
            docker_cmd_args.extend([
                "--cap-add".to_string(),
                "NET_ADMIN".to_string(),
                "--cap-add".to_string(),
                "NET_RAW".to_string(),
            ]);

            // Set network isolation environment variable
            docker_cmd_args.extend(["-e".to_string(), "PARA_NETWORK_ISOLATION=true".to_string()]);

            // Combine default and user-specified allowed domains
            let default_domains = vec![
                "api.anthropic.com".to_string(),
                "github.com".to_string(),
                "api.github.com".to_string(),
                "registry.npmjs.org".to_string(),
            ];

            let all_domains: Vec<String> = default_domains
                .into_iter()
                .chain(options.allowed_domains.iter().cloned())
                .collect();

            if !all_domains.is_empty() {
                docker_cmd_args.extend([
                    "-e".to_string(),
                    format!("PARA_ALLOWED_DOMAINS={}", all_domains.join(",")),
                ]);
            }
        } else {
            // Legacy behavior: use host network for backward compatibility
            docker_cmd_args.extend(["--network".to_string(), "host".to_string()]);

            // Disable network isolation
            docker_cmd_args.extend(["-e".to_string(), "PARA_NETWORK_ISOLATION=false".to_string()]);
        }

        // Add API key forwarding if enabled
        if options.forward_keys {
            let mut forwarded_count = 0;
            for key in options.env_keys {
                if let Ok(value) = std::env::var(key) {
                    docker_cmd_args.extend(["-e".to_string(), format!("{}={}", key, value)]);
                    forwarded_count += 1;
                }
            }
            if forwarded_count > 0 {
                println!("🔑 Forwarding {} API keys to container", forwarded_count);
            }
        }

        // Add the image and command
        docker_cmd_args.extend([
            options.docker_image.to_string(),
            "sleep".to_string(),
            "infinity".to_string(),
        ]);

        println!(
            "🐋 Running docker command: docker {}",
            docker_cmd_args.join(" ")
        );
        let output = Command::new("docker")
            .args(&docker_cmd_args)
            .output()
            .map_err(|e| DockerError::DaemonNotAvailable(e.to_string()))?;

        if !output.status.success() {
            return Err(DockerError::ContainerCreationFailed(
                String::from_utf8_lossy(&output.stderr).to_string(),
            ));
        }

        let container_id = String::from_utf8_lossy(&output.stdout).trim().to_string();

        Ok(ContainerSession::new(
            container_id,
            options.session_name.to_string(),
            options.docker_image.to_string(),
            options.working_dir.to_path_buf(),
        ))
    }

    /// Start a container
    pub fn start_container(&self, session_name: &str) -> DockerResult<()> {
        let container_name = format!("para-{}", session_name);

        let output = Command::new("docker")
            .args(["start", &container_name])
            .output()
            .map_err(|e| DockerError::DaemonNotAvailable(e.to_string()))?;

        if !output.status.success() {
            return Err(DockerError::ContainerStartFailed(
                String::from_utf8_lossy(&output.stderr).to_string(),
            ));
        }

        Ok(())
    }

    /// Start a container with network isolation verification
    pub fn start_container_with_verification(
        &self,
        session_name: &str,
        expected_network_isolation: bool,
    ) -> DockerResult<()> {
        // First start the container
        self.start_container(session_name)?;

        // Give the container a moment to initialize
        std::thread::sleep(std::time::Duration::from_millis(500));

        // Verify network isolation state matches expectations
        if let Err(e) = self.verify_network_isolation(session_name, expected_network_isolation) {
            // Stop the container if verification fails
            let container_name = format!("para-{}", session_name);
            let _ = Command::new("docker")
                .args(["stop", &container_name])
                .output();

            return Err(e);
        }

        Ok(())
    }

    /// Check if Docker is available
    pub fn health_check(&self) -> DockerResult<()> {
        let output = Command::new("docker")
            .args(["version"])
            .output()
            .map_err(|e| DockerError::DaemonNotAvailable(format!("Docker not found: {}", e)))?;

        if !output.status.success() {
            return Err(DockerError::DaemonNotAvailable(
                "Docker daemon not running".to_string(),
            ));
        }

        Ok(())
    }

    /// Verify network isolation is actually working after container start
    pub fn verify_network_isolation(
        &self,
        session_name: &str,
        expected_enabled: bool,
    ) -> DockerResult<()> {
        let container_name = format!("para-{}", session_name);

        // First check environment variable
        let env_output = Command::new("docker")
            .args([
                "exec",
                &container_name,
                "printenv",
                "PARA_NETWORK_ISOLATION",
            ])
            .output()
            .map_err(|e| DockerError::Other(anyhow::anyhow!("Failed to check env: {}", e)))?;

        if env_output.status.success() {
            let env_value = String::from_utf8_lossy(&env_output.stdout)
                .trim()
                .to_string();
            let actual_enabled = env_value == "true";

            if actual_enabled != expected_enabled {
                return Err(DockerError::NetworkIsolationFailed(format!(
                    "Network isolation mismatch: expected {}, but container has {}",
                    expected_enabled, actual_enabled
                )));
            }

            // If isolation should be enabled, verify iptables rules
            if expected_enabled {
                let iptables_output = Command::new("docker")
                    .args(["exec", &container_name, "sudo", "iptables", "-L", "-n"])
                    .output();

                match iptables_output {
                    Ok(result) if result.status.success() => {
                        let rules = String::from_utf8_lossy(&result.stdout);
                        if !rules.contains("allowed-domains") && !rules.contains("match-set") {
                            return Err(DockerError::NetworkIsolationFailed(
                                "SECURITY ERROR: Network isolation enabled but firewall rules not applied.\n\
                                 This indicates the security setup failed during container initialization.\n\
                                 The container will be stopped for safety.".to_string()
                            ));
                        }
                    }
                    _ => {
                        return Err(DockerError::NetworkIsolationFailed(
                            "SECURITY ERROR: Cannot verify network isolation firewall rules.\n\
                             The container may not have proper security controls.\n\
                             Stopping container for safety."
                                .to_string(),
                        ));
                    }
                }
            }
        }

        Ok(())
    }

    /// Run a setup script inside a container
    pub fn run_setup_script(&self, session_name: &str, script_path: &Path) -> DockerResult<()> {
        let container_name = format!("para-{}", session_name);

        // Read the script content
        let script_content = std::fs::read_to_string(script_path).map_err(|e| {
            DockerError::Other(anyhow::anyhow!("Failed to read setup script: {}", e))
        })?;

        // Create a temporary script file inside the container
        let temp_script_path = "/tmp/para-setup.sh";

        // Write the script to the container
        let mut write_cmd = Command::new("docker");
        write_cmd
            .args(["exec", &container_name, "sh", "-c"])
            .arg(format!("cat > {}", temp_script_path))
            .stdin(std::process::Stdio::piped());

        let mut write_process = write_cmd.spawn().map_err(|e| {
            DockerError::Other(anyhow::anyhow!("Failed to start write process: {}", e))
        })?;

        if let Some(stdin) = write_process.stdin.as_mut() {
            use std::io::Write;
            stdin.write_all(script_content.as_bytes()).map_err(|e| {
                DockerError::Other(anyhow::anyhow!("Failed to write script: {}", e))
            })?;
        }

        let write_output = write_process
            .wait_with_output()
            .map_err(|e| DockerError::Other(anyhow::anyhow!("Failed to complete write: {}", e)))?;

        if !write_output.status.success() {
            return Err(DockerError::Other(anyhow::anyhow!(
                "Failed to write setup script to container: {}",
                String::from_utf8_lossy(&write_output.stderr)
            )));
        }

        // Make the script executable
        let chmod_output = Command::new("docker")
            .args(["exec", &container_name, "chmod", "+x", temp_script_path])
            .output()
            .map_err(|e| DockerError::Other(anyhow::anyhow!("Failed to chmod script: {}", e)))?;

        if !chmod_output.status.success() {
            return Err(DockerError::Other(anyhow::anyhow!(
                "Failed to make script executable: {}",
                String::from_utf8_lossy(&chmod_output.stderr)
            )));
        }

        println!("🚀 Running setup script in container...");

        // Execute the script with environment variables
        let exec_output = Command::new("docker")
            .args([
                "exec",
                "-e",
                "PARA_WORKSPACE=/workspace",
                "-e",
                &format!("PARA_SESSION={}", session_name),
                "-w",
                "/workspace",
                &container_name,
                "bash",
                temp_script_path,
            ])
            .output()
            .map_err(|e| DockerError::Other(anyhow::anyhow!("Failed to execute script: {}", e)))?;

        // Print output in real-time style (even though we're using output() for simplicity)
        if !exec_output.stdout.is_empty() {
            print!("{}", String::from_utf8_lossy(&exec_output.stdout));
        }

        if !exec_output.stderr.is_empty() {
            eprint!("{}", String::from_utf8_lossy(&exec_output.stderr));
        }

        if !exec_output.status.success() {
            return Err(DockerError::Other(anyhow::anyhow!(
                "Setup script failed with exit code: {}",
                exec_output.status.code().unwrap_or(-1)
            )));
        }

        // Clean up the temporary script
        let _ = Command::new("docker")
            .args(["exec", &container_name, "rm", "-f", temp_script_path])
            .output();

        println!("✅ Setup script completed successfully!");

        Ok(())
    }

    /// Stop a running container
    pub fn stop_container(&self, session_name: &str) -> DockerResult<()> {
        let container_name = format!("para-{}", session_name);

        // Check if container exists
        let check_output = Command::new("docker")
            .args([
                "ps",
                "-a",
                "--format",
                "{{.Names}}",
                "--filter",
                &format!("name={}", container_name),
            ])
            .output()
            .map_err(|e| DockerError::CommandFailed(format!("Failed to check container: {}", e)))?;

        let container_list = String::from_utf8_lossy(&check_output.stdout);
        if !container_list.contains(&container_name) {
            // Container doesn't exist, nothing to do
            return Ok(());
        }

        // Stop the container
        let stop_output = Command::new("docker")
            .args(["stop", &container_name])
            .output()
            .map_err(|e| DockerError::CommandFailed(format!("Failed to stop container: {}", e)))?;

        if !stop_output.status.success() {
            let stderr = String::from_utf8_lossy(&stop_output.stderr);
            // If container is already stopped, that's fine
            if !stderr.contains("is not running") {
                return Err(DockerError::CommandFailed(format!(
                    "Failed to stop container '{}': {}",
                    container_name, stderr
                )));
            }
        }

        // Remove the container
        let rm_output = Command::new("docker")
            .args(["rm", &container_name])
            .output()
            .map_err(|e| {
                DockerError::CommandFailed(format!("Failed to remove container: {}", e))
            })?;

        if !rm_output.status.success() {
            let stderr = String::from_utf8_lossy(&rm_output.stderr);
            return Err(DockerError::CommandFailed(format!(
                "Failed to remove container '{}': {}",
                container_name, stderr
            )));
        }

        Ok(())
    }
}

#[cfg(test)]
mod tests {
    use super::*;

    #[test]
    fn test_docker_service_creation() {
        let _service = DockerService;
    }

    #[test]
    fn test_network_isolation_enabled() {
        // Test that network isolation parameters work correctly
        let network_isolation = true;
        let allowed_domains = ["custom-api.com".to_string()];

        assert!(network_isolation);
        assert_eq!(allowed_domains.len(), 1);
        assert_eq!(allowed_domains[0], "custom-api.com");
    }

    #[test]
    fn test_network_isolation_disabled() {
        // Test that network isolation can be disabled
        let network_isolation = false;
        let allowed_domains: Vec<String> = vec![];

        assert!(!network_isolation);
        assert!(allowed_domains.is_empty());
    }

    #[test]
    fn test_docker_parameters() {
        // Test various parameter combinations
        let test_cases = vec![
            (
                true,
                vec!["test.com".to_string(), "example.org".to_string()],
            ),
            (false, vec![]),
            (true, vec![]),
        ];

        for (_network_isolation, _allowed_domains) in test_cases {
            // Just verify the parameters are valid
            // network_isolation is either true or false - no need to assert
            // allowed_domains can be empty or non-empty - both are valid
        }
    }

    #[test]
    fn test_security_validation_error_types() {
        // Test that we can create the network isolation error type
        let _network_failed =
            DockerError::NetworkIsolationFailed("test network failed".to_string());
    }

    #[test]
    fn test_container_name_format() {
        let _service = DockerService;
        // Test that container names are formatted correctly
        let test_cases = vec![
            ("my-session", "para-my-session"),
            ("test123", "para-test123"),
            ("feature_branch", "para-feature_branch"),
        ];

        for (session_name, expected_container) in test_cases {
            let container_name = format!("para-{}", session_name);
            assert_eq!(container_name, expected_container);
        }
    }

    #[test]
    fn test_docker_args_with_network_isolation() {
        let _service = DockerService;
        let network_isolation = true;
        let allowed_domains = ["test.com".to_string()];

        // This would test the create_container method if we could mock Docker
        // For now, we just verify the parameters are correct
        assert!(network_isolation);
        assert!(!allowed_domains.is_empty());
    }

    #[test]
<<<<<<< HEAD
    fn test_setup_script_path_validation() {
        use std::fs;
        use tempfile::TempDir;

        let service = DockerService;
        let temp_dir = TempDir::new().unwrap();
        let script_path = temp_dir.path().join("setup.sh");

        // Test with non-existent script
        let result = service.run_setup_script("test-session", &script_path);
        assert!(result.is_err());
        if let Err(DockerError::Other(e)) = result {
            assert!(e.to_string().contains("Failed to read setup script"));
        }

        // Create a valid script file
        fs::write(&script_path, "#!/bin/bash\necho 'test'").unwrap();

        // This would still fail because no container exists, but at least the file can be read
        let result = service.run_setup_script("test-session", &script_path);
        assert!(result.is_err());
    }

    #[test]
    fn test_setup_script_environment_variables() {
        // Test that the correct environment variables are set
        let session_name = "test-session";
        let expected_workspace = "PARA_WORKSPACE=/workspace";
        let expected_session = format!("PARA_SESSION={}", session_name);

        assert_eq!(expected_workspace, "PARA_WORKSPACE=/workspace");
        assert_eq!(expected_session, "PARA_SESSION=test-session");
=======
    fn test_api_key_env_vars() {
        // Test that we're checking for the right API keys
        let expected_keys = [
            "ANTHROPIC_API_KEY",
            "OPENAI_API_KEY",
            "GITHUB_TOKEN",
            "PERPLEXITY_API_KEY",
        ];

        // Just verify the keys are what we expect
        for key in &expected_keys {
            assert!(!key.is_empty());
            assert!(key.chars().all(|c| c.is_uppercase() || c == '_'));
        }
    }

    #[test]
    fn test_container_options_with_custom_env_keys() {
        use tempfile::TempDir;

        let temp_dir = TempDir::new().unwrap();
        let options = ContainerOptions {
            session_name: "test-session",
            network_isolation: false,
            allowed_domains: &[],
            working_dir: temp_dir.path(),
            docker_args: &[],
            docker_image: "test:latest",
            forward_keys: true,
            env_keys: &["CUSTOM_KEY".to_string(), "ANOTHER_KEY".to_string()],
        };

        assert_eq!(options.session_name, "test-session");
        assert_eq!(options.docker_image, "test:latest");
        assert!(options.forward_keys);
        assert_eq!(options.env_keys.len(), 2);
    }

    #[test]
    fn test_container_options_no_forward_keys() {
        use tempfile::TempDir;

        let temp_dir = TempDir::new().unwrap();
        let options = ContainerOptions {
            session_name: "secure-session",
            network_isolation: true,
            allowed_domains: &["api.example.com".to_string()],
            working_dir: temp_dir.path(),
            docker_args: &[],
            docker_image: "untrusted:latest",
            forward_keys: false,
            env_keys: &[],
        };

        assert!(!options.forward_keys);
        assert!(options.network_isolation);
        assert_eq!(options.docker_image, "untrusted:latest");
>>>>>>> db9a2694
    }
}<|MERGE_RESOLUTION|>--- conflicted
+++ resolved
@@ -498,7 +498,6 @@
     }
 
     #[test]
-<<<<<<< HEAD
     fn test_setup_script_path_validation() {
         use std::fs;
         use tempfile::TempDir;
@@ -531,7 +530,9 @@
 
         assert_eq!(expected_workspace, "PARA_WORKSPACE=/workspace");
         assert_eq!(expected_session, "PARA_SESSION=test-session");
-=======
+    }
+
+    #[test]
     fn test_api_key_env_vars() {
         // Test that we're checking for the right API keys
         let expected_keys = [
@@ -589,6 +590,5 @@
         assert!(!options.forward_keys);
         assert!(options.network_isolation);
         assert_eq!(options.docker_image, "untrusted:latest");
->>>>>>> db9a2694
     }
 }