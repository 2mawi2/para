use super::state::{SessionState, SessionStatus};
use crate::config::Config;
use crate::core::git::{GitOperations, GitService};
use crate::utils::{GitignoreManager, ParaError, Result};
use std::fs;
use std::path::{Path, PathBuf};

pub struct SessionManager {
    state_dir: PathBuf,
    config: Config,
}

impl SessionManager {
    pub fn new(config: &Config) -> Self {
        let state_dir = Self::resolve_state_dir(config);
        Self {
            state_dir,
            config: config.clone(),
        }
    }

    /// Resolve state directory relative to main repository root, not current working directory
    fn resolve_state_dir(config: &Config) -> PathBuf {
        let state_dir_path = config.get_state_dir();

        // If it's already an absolute path, use it as-is (important for tests)
        if Path::new(state_dir_path).is_absolute() {
            return PathBuf::from(state_dir_path);
        }

        // Try to resolve relative to main repository root, but be very conservative
        // Don't let git discovery failures break anything
        if let Ok(git_service) = GitService::discover() {
            let repo_root = git_service.repository().root.clone();
            let main_repo_root = Self::get_main_repo_root(&repo_root);
            main_repo_root.join(state_dir_path)
        } else {
            // Git discovery failed - just use the path as-is for backward compatibility
            // This ensures tests and edge cases continue to work
            PathBuf::from(state_dir_path)
        }
    }

    /// Get the main repository root, handling worktree case
    fn get_main_repo_root(current_repo_root: &Path) -> PathBuf {
        let git_path = current_repo_root.join(".git");

        // If .git is a file (worktree), extract main repo path
        if git_path.is_file() {
            if let Ok(git_content) = fs::read_to_string(&git_path) {
                if let Some(git_dir) = git_content.strip_prefix("gitdir: ") {
                    let git_dir = git_dir.trim();
                    let git_path = PathBuf::from(git_dir);
                    if let Some(main_repo_root) = git_path
                        .parent() // .git/worktrees
                        .and_then(|p| p.parent()) // .git
                        .and_then(|p| p.parent())
                    // main repo root
                    {
                        return main_repo_root.to_path_buf();
                    }
                }
            }
        }

        // If .git is a directory or we can't parse the worktree info, assume we're in main repo
        current_repo_root.to_path_buf()
    }

    pub fn config(&self) -> &Config {
        &self.config
    }

    pub fn create_session(
        &mut self,
        name: String,
        base_branch: Option<String>,
    ) -> Result<SessionState> {
        let git_service = GitService::discover().map_err(|e| {
            ParaError::git_error(format!("Failed to discover git repository: {}", e))
        })?;

        let repository_root = git_service.repository().root.clone();

        // Ensure .para is ignored in the main repository's .gitignore
        GitignoreManager::ensure_para_ignored_in_repository(&repository_root)?;

        let _base_branch = base_branch.unwrap_or_else(|| {
            git_service
                .repository()
                .get_main_branch()
                .unwrap_or_else(|_| "main".to_string())
        });

<<<<<<< HEAD
        let final_session_name = self.resolve_session_name(name.clone())?;
        // Use final session name for branch to ensure consistency
=======
        let final_session_name = self.resolve_session_name(name)?;
>>>>>>> 1ab1ef16
        let branch_name = crate::utils::generate_friendly_branch_name(
            self.config.get_branch_prefix(),
            &final_session_name,
        );

        let subtrees_path = repository_root.join(&self.config.directories.subtrees_dir);
        let worktree_path = subtrees_path.join(&final_session_name);

        if !subtrees_path.exists() {
            fs::create_dir_all(&subtrees_path).map_err(|e| {
                ParaError::fs_error(format!("Failed to create subtrees directory: {}", e))
            })?;

            // Create .para/.gitignore if we're using the new consolidated structure
            if let Some(para_dir) = self.get_para_directory_from_subtrees(&subtrees_path) {
                self.ensure_para_gitignore_exists(&para_dir)?;
            }
        }

        if worktree_path.exists() {
            return Err(ParaError::file_operation(format!(
                "Worktree path already exists: {}",
                worktree_path.display()
            )));
        }

        git_service.create_worktree(&branch_name, &worktree_path)?;

        let session_state = SessionState::new(final_session_name, branch_name, worktree_path);

        self.save_state(&session_state)?;

        Ok(session_state)
    }

    pub fn load_state(&self, session_name: &str) -> Result<SessionState> {
        self.ensure_state_dir_exists()?;

        let state_file = self.state_dir.join(format!("{}.state", session_name));
        if !state_file.exists() {
            return Err(ParaError::session_not_found(session_name));
        }

        let content = fs::read_to_string(&state_file).map_err(|e| {
            ParaError::file_operation(format!(
                "Failed to read session state from {}: {}",
                state_file.display(),
                e
            ))
        })?;

        let session: SessionState = serde_json::from_str(&content).map_err(|e| {
            ParaError::state_corruption(format!(
                "Failed to parse session state from {}: {}",
                state_file.display(),
                e
            ))
        })?;

        Ok(session)
    }

    pub fn save_state(&self, session: &SessionState) -> Result<()> {
        self.ensure_state_dir_exists()?;

        let state_file = self.state_dir.join(format!("{}.state", session.name));
        let json = serde_json::to_string_pretty(session)?;
        fs::write(&state_file, json).map_err(|e| {
            ParaError::file_operation(format!(
                "Failed to save session state to {}: {}",
                state_file.display(),
                e
            ))
        })?;

        Ok(())
    }

    pub fn delete_state(&self, session_name: &str) -> Result<()> {
        let state_file = self.state_dir.join(format!("{}.state", session_name));
        if state_file.exists() {
            fs::remove_file(&state_file).map_err(|e| {
                ParaError::file_operation(format!(
                    "Failed to delete session state {}: {}",
                    state_file.display(),
                    e
                ))
            })?;
        }
        Ok(())
    }

    pub fn list_sessions(&self) -> Result<Vec<SessionState>> {
        if !self.state_dir.exists() {
            return Ok(Vec::new());
        }

        let entries = fs::read_dir(&self.state_dir)?;
        let mut sessions = Vec::new();

        for entry in entries {
            let entry = entry?;
            let path = entry.path();

            if path.is_file() && path.extension().is_some_and(|ext| ext == "state") {
                if let Some(stem) = path.file_stem() {
                    if let Some(session_name) = stem.to_str() {
                        match self.load_state(session_name) {
                            Ok(state) => sessions.push(state),
                            Err(_) => continue, // Skip corrupted state files
                        }
                    }
                }
            }
        }

        sessions.sort_by(|a, b| b.created_at.cmp(&a.created_at));
        Ok(sessions)
    }

    pub fn find_session_by_path(&self, path: &Path) -> Result<Option<SessionState>> {
        let sessions = self.list_sessions()?;
        let canonical_path = path.canonicalize().unwrap_or_else(|_| path.to_path_buf());

        for session in sessions {
            let session_canonical = session
                .worktree_path
                .canonicalize()
                .unwrap_or_else(|_| session.worktree_path.clone());

            // Check exact match or if we're inside the worktree
            if canonical_path == session_canonical
                || canonical_path.starts_with(&session_canonical)
                || session_canonical.starts_with(&canonical_path)
            {
                return Ok(Some(session));
            }
        }

        Ok(None)
    }

    pub fn find_session_by_branch(&self, branch: &str) -> Result<Option<SessionState>> {
        let sessions = self.list_sessions()?;

        for session in sessions {
            if session.branch == branch && matches!(session.status, SessionStatus::Active) {
                return Ok(Some(session));
            }
        }

        Ok(None)
    }

    pub fn update_session_status(
        &mut self,
        session_name: &str,
        status: SessionStatus,
    ) -> Result<()> {
        let mut session = self.load_state(session_name)?;
        session.update_status(status);
        self.save_state(&session)
    }

    pub fn session_exists(&self, session_name: &str) -> bool {
        let state_file = self.state_dir.join(format!("{}.state", session_name));
        state_file.exists()
    }

    fn resolve_session_name(&self, requested_name: String) -> Result<String> {
        if !self.session_exists(&requested_name) {
            return Ok(requested_name);
        }

        let timestamp = crate::utils::names::generate_timestamp();
        let unique_name = format!("{}_{}", requested_name, timestamp);

        if self.session_exists(&unique_name) {
            return Err(ParaError::session_exists(&unique_name));
        }

        Ok(unique_name)
    }

    fn ensure_state_dir_exists(&self) -> Result<()> {
        if !self.state_dir.exists() {
            fs::create_dir_all(&self.state_dir).map_err(|e| {
                ParaError::fs_error(format!(
                    "Failed to create state directory {}: {}",
                    self.state_dir.display(),
                    e
                ))
            })?;

            // Ensure .para is ignored in the main repository's .gitignore
            if let Ok(git_service) = GitService::discover() {
                let repository_root = git_service.repository().root.clone();
                GitignoreManager::ensure_para_ignored_in_repository(&repository_root)?;
            }

            // Create .para/.gitignore if we're using the new consolidated structure
            if let Some(para_dir) = self.get_para_directory() {
                self.ensure_para_gitignore_exists(&para_dir)?;
            }
        }
        Ok(())
    }

    /// Get the .para directory if state_dir is under .para structure
    fn get_para_directory(&self) -> Option<PathBuf> {
        let state_path = &self.state_dir;

        // Check if state_dir ends with ".para/state"
        if state_path.file_name()?.to_str()? == "state" {
            if let Some(parent) = state_path.parent() {
                if parent.file_name()?.to_str()? == ".para" {
                    return Some(parent.to_path_buf());
                }
            }
        }
        None
    }

    /// Get the .para directory if subtrees_path is under .para structure
    fn get_para_directory_from_subtrees(&self, subtrees_path: &Path) -> Option<PathBuf> {
        // Check if subtrees_path ends with ".para/worktrees"
        if subtrees_path.file_name()?.to_str()? == "worktrees" {
            if let Some(parent) = subtrees_path.parent() {
                if parent.file_name()?.to_str()? == ".para" {
                    return Some(parent.to_path_buf());
                }
            }
        }
        None
    }

    /// Ensure .para/.gitignore exists with appropriate content
    fn ensure_para_gitignore_exists(&self, para_dir: &Path) -> Result<()> {
        GitignoreManager::create_para_internal_gitignore(para_dir)
    }
}

#[cfg(test)]
mod tests {
    use super::*;
    use crate::config::defaults::default_config;
    use tempfile::TempDir;

    #[test]
    fn test_session_manager_creation() {
        let temp_dir = TempDir::new().unwrap();

        let mut config = default_config();
        config.directories.state_dir = temp_dir
            .path()
            .join(".para/state")
            .to_string_lossy()
            .to_string();
        config.directories.subtrees_dir = temp_dir
            .path()
            .join(".para/worktrees")
            .to_string_lossy()
            .to_string();

        let manager = SessionManager::new(&config);
        // State directory is created on demand
        assert!(!manager.state_dir.exists());
    }

    #[test]
    fn test_consolidated_directory_structure() {
        let temp_dir = TempDir::new().unwrap();

        let mut config = default_config();
        config.directories.state_dir = temp_dir
            .path()
            .join(".para/state")
            .to_string_lossy()
            .to_string();
        config.directories.subtrees_dir = temp_dir
            .path()
            .join(".para/worktrees")
            .to_string_lossy()
            .to_string();

        let manager = SessionManager::new(&config);

        // Trigger state directory creation
        manager.ensure_state_dir_exists().unwrap();

        // Verify .para directory structure is created
        let para_dir = temp_dir.path().join(".para");
        assert!(para_dir.exists());
        assert!(para_dir.join("state").exists());

        // Verify .para/.gitignore is created
        let gitignore_path = para_dir.join(".gitignore");
        assert!(gitignore_path.exists());

        // Verify gitignore content
        let gitignore_content = std::fs::read_to_string(&gitignore_path).unwrap();
        assert!(gitignore_content.contains("*"));
        assert!(gitignore_content.contains("!.gitignore"));
    }

    #[test]
    fn test_worktree_path_simplified() {
        let temp_dir = TempDir::new().unwrap();

        let mut config = default_config();
        config.directories.state_dir = temp_dir
            .path()
            .join(".para/state")
            .to_string_lossy()
            .to_string();
        config.directories.subtrees_dir = temp_dir
            .path()
            .join(".para/worktrees")
            .to_string_lossy()
            .to_string();

        let _manager = SessionManager::new(&config);

        // Create a session manually to test path structure
        let session_name = "test-session".to_string();

        // Verify expected worktree path (simplified without brand prefix)
        let expected_worktree_path = temp_dir.path().join(".para/worktrees").join(&session_name);

        // The worktree path should be directly under .para/worktrees/ without brand prefix
        assert!(expected_worktree_path
            .to_string_lossy()
            .contains(".para/worktrees/test-session"));
        assert!(!expected_worktree_path
            .to_string_lossy()
            .contains("/para/para/"));
    }

    #[test]
    fn test_session_manager_save_and_load() {
        let temp_dir = TempDir::new().unwrap();

        let mut config = default_config();
        config.directories.state_dir = temp_dir
            .path()
            .join(".para/state")
            .to_string_lossy()
            .to_string();
        config.directories.subtrees_dir = temp_dir
            .path()
            .join(".para/worktrees")
            .to_string_lossy()
            .to_string();
        let manager = SessionManager::new(&config);

        // Create session manually without git operations
        let session = SessionState::new(
            "test-session-save".to_string(),
            "para/test-branch".to_string(),
            temp_dir.path().join("test-worktree"),
        );

        // Test save and load functionality
        manager.save_state(&session).unwrap();
        assert!(manager.session_exists(&session.name));

        let loaded_session = manager.load_state(&session.name).unwrap();
        assert_eq!(loaded_session.name, session.name);
        assert_eq!(loaded_session.branch, session.branch);
        assert_eq!(loaded_session.worktree_path, session.worktree_path);
    }

    #[test]
    fn test_session_manager_list_sessions() {
        let temp_dir = TempDir::new().unwrap();

        let mut config = default_config();
        config.directories.state_dir = temp_dir
            .path()
            .join(".para/state")
            .to_string_lossy()
            .to_string();
        config.directories.subtrees_dir = temp_dir
            .path()
            .join(".para/worktrees")
            .to_string_lossy()
            .to_string();
        let manager = SessionManager::new(&config);

        // Create sessions without using git operations to avoid directory issues
        let session1 = SessionState::new(
            "session1".to_string(),
            "test/branch1".to_string(),
            temp_dir.path().join("session1"),
        );
        let session2 = SessionState::new(
            "session2".to_string(),
            "test/branch2".to_string(),
            temp_dir.path().join("session2"),
        );

        manager.save_state(&session1).unwrap();
        manager.save_state(&session2).unwrap();

        let sessions = manager.list_sessions().unwrap();
        assert_eq!(sessions.len(), 2);
    }

    #[test]
    fn test_session_manager_delete() {
        let temp_dir = TempDir::new().unwrap();

        let mut config = default_config();
        config.directories.state_dir = temp_dir
            .path()
            .join(".para/state")
            .to_string_lossy()
            .to_string();
        config.directories.subtrees_dir = temp_dir
            .path()
            .join(".para/worktrees")
            .to_string_lossy()
            .to_string();
        let manager = SessionManager::new(&config);

        // Create session manually without git operations
        let session = SessionState::new(
            "test-session-delete".to_string(),
            "para/test-branch".to_string(),
            temp_dir.path().join("test-worktree"),
        );

        manager.save_state(&session).unwrap();
        assert!(manager.session_exists(&session.name));

        manager.delete_state(&session.name).unwrap();
        assert!(!manager.session_exists(&session.name));
    }

    #[test]
    fn test_session_manager_update_status() {
        let temp_dir = TempDir::new().unwrap();

        let mut config = default_config();
        config.directories.state_dir = temp_dir
            .path()
            .join(".para/state")
            .to_string_lossy()
            .to_string();
        config.directories.subtrees_dir = temp_dir
            .path()
            .join(".para/worktrees")
            .to_string_lossy()
            .to_string();
        let mut manager = SessionManager::new(&config);

        // Create session manually without git operations
        let session = SessionState::new(
            "test-session-update".to_string(),
            "para/test-branch".to_string(),
            temp_dir.path().join("test-worktree"),
        );

        manager.save_state(&session).unwrap();

        manager
            .update_session_status(&session.name, SessionStatus::Finished)
            .unwrap();

        let updated_session = manager.load_state(&session.name).unwrap();
        assert!(matches!(updated_session.status, SessionStatus::Finished));
    }

    #[test]
    fn test_resolve_session_name_no_collision() {
        let temp_dir = TempDir::new().unwrap();

        let mut config = default_config();
        config.directories.state_dir = temp_dir
            .path()
            .join(".para_state")
            .to_string_lossy()
            .to_string();
        let manager = SessionManager::new(&config);

        let result = manager
            .resolve_session_name("new-session".to_string())
            .unwrap();
        assert_eq!(result, "new-session");
    }

    #[test]
    fn test_resolve_session_name_with_collision() {
        let temp_dir = TempDir::new().unwrap();

        let mut config = default_config();
        config.directories.state_dir = temp_dir
            .path()
            .join(".para_state")
            .to_string_lossy()
            .to_string();
        let manager = SessionManager::new(&config);

        // Create existing session
        let existing_session = SessionState::new(
            "collision-test".to_string(),
            "para/test-branch".to_string(),
            temp_dir.path().join("test-worktree"),
        );
        manager.save_state(&existing_session).unwrap();

        // Try to resolve same name - should get timestamped version
        let result = manager
            .resolve_session_name("collision-test".to_string())
            .unwrap();
        assert_ne!(result, "collision-test");
        assert!(result.starts_with("collision-test_"));
        assert!(result.contains('-')); // Should contain timestamp
    }

    #[test]
    fn test_friendly_branch_naming_logic() {
        // Test the friendly branch naming function directly
        let branch_name = crate::utils::generate_friendly_branch_name("para", "epic_feature");
        assert_eq!(branch_name, "para/epic_feature");

        // Verify it doesn't contain timestamp patterns
        assert!(!branch_name.contains('-')); // No timestamp separators
        assert!(!branch_name.chars().any(|c| c.is_ascii_digit())); // No timestamp digits

        // Test with different prefix
        let branch_name2 = crate::utils::generate_friendly_branch_name("feature", "awesome_robot");
        assert_eq!(branch_name2, "feature/awesome_robot");
    }
<<<<<<< HEAD

    #[test]
    fn test_friendly_naming_no_conflicts() {
        let temp_dir = TempDir::new().unwrap();

        let mut config = default_config();
        config.directories.state_dir = temp_dir
            .path()
            .join(".para_state")
            .to_string_lossy()
            .to_string();
        config.directories.subtrees_dir = temp_dir
            .path()
            .join(".para_worktrees")
            .to_string_lossy()
            .to_string();

        let manager = SessionManager::new(&config);

        // Test session name resolution without conflict
        let result = manager
            .resolve_session_name("my-awesome-feature".to_string())
            .unwrap();
        assert_eq!(result, "my-awesome-feature");

        // Test branch name generation
        let branch_name = crate::utils::generate_friendly_branch_name("test", &result);
        assert_eq!(branch_name, "test/my-awesome-feature");

        // Verify no timestamp in the name since there was no conflict
        assert!(!result.contains("20"));
        assert!(!branch_name.contains("20"));
    }

    #[test]
    fn test_session_name_conflict_resolution() {
        let temp_dir = TempDir::new().unwrap();

        let mut config = default_config();
        config.directories.state_dir = temp_dir
            .path()
            .join(".para_state")
            .to_string_lossy()
            .to_string();
        config.directories.subtrees_dir = temp_dir
            .path()
            .join(".para_worktrees")
            .to_string_lossy()
            .to_string();

        let manager = SessionManager::new(&config);

        // Create first session manually to simulate existing session
        let existing_session = SessionState::new(
            "duplicate-test".to_string(),
            "test/duplicate-test".to_string(),
            temp_dir.path().join(".para_worktrees/duplicate-test"),
        );
        manager.save_state(&existing_session).unwrap();

        // Test: Try to resolve session with same name - should get timestamped version
        let result = manager
            .resolve_session_name("duplicate-test".to_string())
            .unwrap();

        // Verify session name got timestamp suffix due to conflict
        assert_ne!(result, "duplicate-test");
        assert!(result.starts_with("duplicate-test_"));
        assert!(result.contains("20")); // Should contain timestamp

        // Test branch name generation with timestamped session name
        let branch_name = crate::utils::generate_friendly_branch_name("test", &result);
        assert!(branch_name.starts_with("test/duplicate-test_"));
        assert!(branch_name.contains("20")); // Should contain timestamp

        // Verify both session and branch use the same timestamp suffix
        let session_suffix = result.strip_prefix("duplicate-test_").unwrap();
        let branch_suffix = branch_name.strip_prefix("test/duplicate-test_").unwrap();
        assert_eq!(session_suffix, branch_suffix);
    }

    #[test]
    fn test_session_and_branch_consistency() {
        // Test that session names and branch names are consistent
        let session_name = "new-feature";
        let expected_branch = crate::utils::generate_friendly_branch_name("test", session_name);
        assert_eq!(expected_branch, "test/new-feature");

        // Test with timestamped name
        let timestamped_name = "feature-x_20250613-123456";
        let expected_timestamped_branch =
            crate::utils::generate_friendly_branch_name("test", timestamped_name);
        assert_eq!(
            expected_timestamped_branch,
            "test/feature-x_20250613-123456"
        );
    }
=======
>>>>>>> 1ab1ef16
}<|MERGE_RESOLUTION|>--- conflicted
+++ resolved
@@ -92,12 +92,7 @@
                 .unwrap_or_else(|_| "main".to_string())
         });
 
-<<<<<<< HEAD
-        let final_session_name = self.resolve_session_name(name.clone())?;
-        // Use final session name for branch to ensure consistency
-=======
         let final_session_name = self.resolve_session_name(name)?;
->>>>>>> 1ab1ef16
         let branch_name = crate::utils::generate_friendly_branch_name(
             self.config.get_branch_prefix(),
             &final_session_name,
@@ -632,7 +627,6 @@
         let branch_name2 = crate::utils::generate_friendly_branch_name("feature", "awesome_robot");
         assert_eq!(branch_name2, "feature/awesome_robot");
     }
-<<<<<<< HEAD
 
     #[test]
     fn test_friendly_naming_no_conflicts() {
@@ -730,6 +724,4 @@
             "test/feature-x_20250613-123456"
         );
     }
-=======
->>>>>>> 1ab1ef16
 }