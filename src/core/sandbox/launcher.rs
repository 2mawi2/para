--- conflicted
+++ resolved
@@ -3,22 +3,11 @@
 
 /// Wraps a command with macOS sandbox-exec if sandboxing is enabled and we're on macOS.
 pub fn wrap_with_sandbox(command: &str, _worktree_path: &Path, _profile: &str) -> Result<String> {
-<<<<<<< HEAD
-    // Only apply sandboxing on macOS
-=======
->>>>>>> 66bd8d5f
     #[cfg(not(target_os = "macos"))]
     return Ok(command.to_string());
 
     #[cfg(target_os = "macos")]
     {
-<<<<<<< HEAD
-        // Validate profile name and extract to a temporary location
-        if _profile.is_empty() {
-            return Err(anyhow::anyhow!("Sandbox profile name cannot be empty"));
-        }
-
-=======
         use super::profiles::extract_profile;
         use anyhow::Context;
 
@@ -27,7 +16,6 @@
             return Err(anyhow::anyhow!("Sandbox profile name cannot be empty"));
         }
 
->>>>>>> 66bd8d5f
         let profile_path =
             extract_profile(_profile).context("Failed to extract sandbox profile")?;
 
