--- conflicted
+++ resolved
@@ -242,8 +242,6 @@
     pub fn render(&mut self, f: &mut Frame) {
         self.renderer.render(f, &self.sessions, &mut self.state);
     }
-<<<<<<< HEAD
-=======
 
     fn handle_normal_mouse(&mut self, mouse: MouseEvent) -> Result<()> {
         let detector = ClickDetector::new(self.state.table_area, self.sessions.len());
@@ -269,8 +267,6 @@
         }
         Ok(())
     }
->>>>>>> a29aaac5
-}
 
 #[cfg(test)]
 mod tests {
