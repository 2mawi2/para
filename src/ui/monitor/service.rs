use crate::config::Config;
use crate::core::session::{SessionManager, SessionStatus as CoreSessionStatus};
use crate::core::status::Status;
use crate::ui::monitor::activity::detect_last_activity;
use crate::ui::monitor::cache::ActivityCache;
use crate::ui::monitor::{SessionInfo, SessionStatus};
use crate::utils::{get_main_repository_root, Result};
use chrono::{DateTime, Utc};
use std::collections::HashMap;
use std::path::{Path, PathBuf};
use std::sync::{Arc, Mutex};

pub struct SessionService {
    config: Config,
    activity_cache: ActivityCache,
    task_cache: Arc<Mutex<HashMap<String, String>>>,
}

impl SessionService {
    pub fn new(config: Config) -> Self {
        Self {
            config,
            activity_cache: ActivityCache::new(5),
            task_cache: Arc::new(Mutex::new(HashMap::new())),
        }
    }

    pub fn load_sessions(&self, show_stale: bool) -> Result<Vec<SessionInfo>> {
        let (sessions, current_session) = self.load_base_sessions()?;
        let sessions = self.enrich_with_activity(sessions)?;
        let sessions = self.enrich_with_tasks(sessions)?;
        let sessions = self.enrich_with_agent_status(sessions)?;
        let sessions = self.apply_filtering_and_sorting(sessions, show_stale, &current_session)?;
        Ok(sessions)
    }

    fn load_base_sessions(
        &self,
    ) -> Result<(
        Vec<crate::core::session::SessionState>,
        Option<crate::core::session::SessionState>,
    )> {
        let session_manager = SessionManager::new(&self.config);
        let sessions = session_manager.list_sessions()?;

        let current_dir = std::env::current_dir().unwrap_or_else(|_| PathBuf::from("."));
        let current_session = session_manager
            .find_session_by_path(&current_dir)
            .unwrap_or(None);

        Ok((sessions, current_session))
    }

    fn enrich_with_activity(
        &self,
        sessions: Vec<crate::core::session::SessionState>,
    ) -> Result<Vec<(crate::core::session::SessionState, SessionInfo)>> {
        let mut enriched_sessions = Vec::new();

        for session in sessions {
            if matches!(session.status, CoreSessionStatus::Cancelled) {
                continue;
            }

            let last_activity = {
                let path = session.worktree_path.clone();

                if let Some(cached) = self.activity_cache.get(&path) {
                    cached
                } else {
                    let detected = detect_last_activity(&path);
                    self.activity_cache.set(path, detected);
                    detected
                }
            }
            .or(session.last_activity)
            .unwrap_or(session.created_at);

            let status = detect_session_status(&session, &last_activity);

            let session_info = SessionInfo {
                name: session.name.clone(),
                branch: session.branch.clone(),
                status,
                last_activity,
                task: format!("Session: {}", &session.name), // Will be properly set in enrich_with_tasks
                worktree_path: session.worktree_path.clone(),
                test_status: None,
                confidence: None,
                diff_stats: None,
                todo_percentage: None,
                is_blocked: false,
            };

            enriched_sessions.push((session, session_info));
        }

        Ok(enriched_sessions)
    }

    fn enrich_with_tasks(
        &self,
        session_pairs: Vec<(crate::core::session::SessionState, SessionInfo)>,
    ) -> Result<Vec<SessionInfo>> {
        let mut session_infos = Vec::new();

        for (session, mut session_info) in session_pairs {
            let task = session.task_description.clone().unwrap_or_else(|| {
                // Check cache first
                let cache = self.task_cache.lock().unwrap();
                if let Some(cached_task) = cache.get(&session.name) {
                    cached_task.clone()
                } else {
                    drop(cache);
                    let state_dir = Path::new(&self.config.directories.state_dir);
                    let task_file = state_dir.join(format!("{}.task", session.name));
                    let task = std::fs::read_to_string(task_file)
                        .unwrap_or_else(|_| format!("Session: {}", &session.name));
                    let mut cache = self.task_cache.lock().unwrap();
                    cache.insert(session.name.clone(), task.clone());
                    task
                }
            });

            session_info.task = task;
            session_infos.push(session_info);
        }

        Ok(session_infos)
    }

    fn enrich_with_agent_status(&self, mut sessions: Vec<SessionInfo>) -> Result<Vec<SessionInfo>> {
        // Resolve state directory path correctly, same as status command
        let state_dir = if Path::new(&self.config.directories.state_dir).is_absolute() {
            PathBuf::from(&self.config.directories.state_dir)
        } else {
            // Get the main repository root and join the relative state directory
            // If we can't find repository root, gracefully fall back to the relative path
            match get_main_repository_root() {
                Ok(repo_root) => repo_root.join(&self.config.directories.state_dir),
                Err(_) => PathBuf::from(&self.config.directories.state_dir), // Graceful fallback
            }
        };

        for session_info in &mut sessions {
            let agent_status = Status::load(&state_dir, &session_info.name).ok().flatten();

            let (test_status, confidence, diff_stats, todo_percentage, is_blocked, agent_task) =
                if let Some(ref status) = agent_status {
                    (
                        Some(status.test_status.clone()),
                        Some(status.confidence.clone()),
                        status.diff_stats.clone(),
                        status.todo_percentage(),
                        status.is_blocked,
                        Some(status.current_task.clone()),
                    )
                } else {
                    (None, None, None, None, false, None)
                };

            // Agent task takes priority over session task
            if let Some(agent_task) = agent_task {
                session_info.task = agent_task;
            }

            session_info.test_status = test_status;
            session_info.confidence = confidence;
            session_info.diff_stats = diff_stats;
            session_info.todo_percentage = todo_percentage;
            session_info.is_blocked = is_blocked;
        }

        Ok(sessions)
    }

    fn apply_filtering_and_sorting(
        &self,
        mut sessions: Vec<SessionInfo>,
        show_stale: bool,
        current_session: &Option<crate::core::session::SessionState>,
    ) -> Result<Vec<SessionInfo>> {
        // Filter out stale sessions if requested
        if !show_stale {
            sessions.retain(|session_info| !matches!(session_info.status, SessionStatus::Stale));
        }

        // Sort by current session first, then by last activity
        sessions.sort_by(|a, b| {
            if let Some(ref current) = current_session {
                if a.name == current.name {
                    return std::cmp::Ordering::Less;
                }
                if b.name == current.name {
                    return std::cmp::Ordering::Greater;
                }
            }
            b.last_activity.cmp(&a.last_activity)
        });

        Ok(sessions)
    }
}

fn detect_session_status(
    session: &crate::core::session::SessionState,
    last_activity: &DateTime<Utc>,
) -> SessionStatus {
    // Check if session is marked as review
    if matches!(session.status, CoreSessionStatus::Review) {
        return SessionStatus::Review;
    }

    // Check if session is marked as finished (legacy)
    if matches!(session.status, CoreSessionStatus::Finished) {
        return SessionStatus::Ready;
    }

    // Check activity time
    let now = Utc::now();
    let elapsed = now - *last_activity;

    match elapsed.num_minutes() {
        0..=5 => SessionStatus::Active,
        6..=1440 => SessionStatus::Idle, // 1440 minutes = 24 hours
        _ => SessionStatus::Stale,
    }
}

#[cfg(test)]
mod tests {
    use super::*;
    use crate::config::Config;
    use crate::core::session::SessionState;

    #[test]
    fn test_detect_session_status() {
        let session = SessionState::new(
            "test-session".to_string(),
            "test-branch".to_string(),
            std::path::PathBuf::from("/test"),
        );

        // Test active status (< 5 minutes)
        let now = chrono::Utc::now();
        let status = detect_session_status(&session, &now);
        assert!(matches!(status, SessionStatus::Active));

        // Test idle status (10 minutes ago)
        let ten_minutes_ago = now - chrono::Duration::minutes(10);
        let status = detect_session_status(&session, &ten_minutes_ago);
        assert!(matches!(status, SessionStatus::Idle));

        // Test idle status (23 hours ago - still idle, not stale)
        let twenty_three_hours_ago = now - chrono::Duration::hours(23);
        let status = detect_session_status(&session, &twenty_three_hours_ago);
        assert!(matches!(status, SessionStatus::Idle));

        // Test stale status (> 24 hours)
        let twenty_five_hours_ago = now - chrono::Duration::hours(25);
        let status = detect_session_status(&session, &twenty_five_hours_ago);
        assert!(matches!(status, SessionStatus::Stale));
    }

    #[test]
    fn test_detect_session_status_ready() {
        let mut session = SessionState::new(
            "test-session".to_string(),
            "test-branch".to_string(),
            std::path::PathBuf::from("/test"),
        );
        session.update_status(CoreSessionStatus::Finished);

        let now = chrono::Utc::now();
        let status = detect_session_status(&session, &now);
        assert!(matches!(status, SessionStatus::Ready));
    }

    #[test]
    fn test_detect_session_status_review() {
        let mut session = SessionState::new(
            "review-session".to_string(),
            "review-branch".to_string(),
            std::path::PathBuf::from("/test"),
        );
        session.update_status(CoreSessionStatus::Review);

        let now = chrono::Utc::now();
        let status = detect_session_status(&session, &now);
        assert!(matches!(status, SessionStatus::Review));
    }

    #[test]
    fn test_service_activity_cache() {
        let config = create_test_config();
        let service = SessionService::new(config);

        // Mock path for testing
        let test_path = PathBuf::from("/test/worktree");

        // First call should detect activity (mock None for testing)
        let cached = service.activity_cache.get(&test_path);
        assert_eq!(cached, None, "Should not be cached initially");

        // Simulate caching
        service
            .activity_cache
            .set(test_path.clone(), Some(Utc::now()));

        // Second call should return cached value
        let cached = service.activity_cache.get(&test_path);
        assert!(cached.is_some(), "Should return cached value");
    }

    #[test]
    fn test_service_task_cache() {
        use tempfile::TempDir;

        let temp_dir = TempDir::new().unwrap();
        let state_dir = temp_dir.path().join("state");
        std::fs::create_dir_all(&state_dir).unwrap();

        // Create test task file
        let task_content = "Test task description";
        std::fs::write(state_dir.join("test-session.task"), task_content).unwrap();

        let mut config = create_test_config();
        config.directories.state_dir = state_dir.to_string_lossy().to_string();

        let service = SessionService::new(config);

        // Create a test session without task description
        let _session = SessionState::new(
            "test-session".to_string(),
            "test-branch".to_string(),
            PathBuf::from("/test"),
        );

        // First access should read from file
        {
            let cache = service.task_cache.lock().unwrap();
            assert!(
                !cache.contains_key("test-session"),
                "Should not be cached initially"
            );
        }

        // Simulate the task loading logic
        let task = {
            let cache = service.task_cache.lock().unwrap();
            if let Some(cached) = cache.get("test-session") {
                cached.clone()
            } else {
                drop(cache);
                // Read from file
                let task_file = state_dir.join("test-session.task");
                let task = std::fs::read_to_string(task_file).unwrap();

                // Cache it
                let mut cache = service.task_cache.lock().unwrap();
                cache.insert("test-session".to_string(), task.clone());
                task
            }
        };

        assert_eq!(task, task_content);

        // Second access should use cache
        {
            let cache = service.task_cache.lock().unwrap();
            assert!(cache.contains_key("test-session"), "Should be cached now");
            assert_eq!(cache.get("test-session").unwrap(), task_content);
        }
    }

    #[test]
    fn test_task_cache_thread_safety() {
        use std::sync::Arc;
        use std::thread;

        let config = create_test_config();
        let service = Arc::new(SessionService::new(config));

        let mut handles = vec![];

        // Spawn multiple threads accessing the cache
        for i in 0..10 {
            let service_clone = Arc::clone(&service);
            let handle = thread::spawn(move || {
                let task_name = format!("task-{}", i);
                let task_content = format!("Task content {}", i);

                // Write to cache
                {
                    let mut cache = service_clone.task_cache.lock().unwrap();
                    cache.insert(task_name.clone(), task_content.clone());
                }

                // Read from cache
                {
                    let cache = service_clone.task_cache.lock().unwrap();
                    assert_eq!(cache.get(&task_name).unwrap(), &task_content);
                }
            });
            handles.push(handle);
        }

        // Wait for all threads
        for handle in handles {
            handle.join().unwrap();
        }

        // Verify all entries are in cache
        let cache = service.task_cache.lock().unwrap();
        for i in 0..10 {
            let task_name = format!("task-{}", i);
            assert!(cache.contains_key(&task_name));
        }
    }

    #[test]
    fn test_agent_status_integration() {
        use crate::core::status::{ConfidenceLevel, Status, TestStatus};
        use tempfile::TempDir;

        let temp_dir = TempDir::new().unwrap();
        let state_dir = temp_dir.path().join("state");
        std::fs::create_dir_all(&state_dir).unwrap();

        let mut config = create_test_config();
        config.directories.state_dir = state_dir.to_string_lossy().to_string();

        // Create an agent status file
        let agent_status = Status::new(
            "test-session".to_string(),
            "Agent is working on authentication".to_string(),
            TestStatus::Passed,
            ConfidenceLevel::High,
        )
        .with_todos(3, 7)
        .with_blocked(Some("Need help with Redis".to_string()));

        agent_status.save(&state_dir).unwrap();

        // Test status loading logic (mimicking what load_sessions does)
        let loaded_status = Status::load(&state_dir, "test-session").ok().flatten();
        assert!(loaded_status.is_some());

        let status = loaded_status.unwrap();

        // Test the tuple extraction logic
        let (test_status, confidence, todo_percentage, is_blocked, agent_task) = (
            Some(status.test_status.clone()),
            Some(status.confidence.clone()),
            status.todo_percentage(),
            status.is_blocked,
            Some(status.current_task.clone()),
        );

        assert_eq!(test_status, Some(TestStatus::Passed));
        assert_eq!(confidence, Some(ConfidenceLevel::High));
        assert_eq!(todo_percentage, Some(43)); // 3/7 = 43%
        assert!(is_blocked);
        assert_eq!(
            agent_task,
            Some("Agent is working on authentication".to_string())
        );

        // Test task priority logic (agent task over session task)
        let session_task = "Session default task".to_string();
        let final_task = agent_task.unwrap_or(session_task);
        assert_eq!(final_task, "Agent is working on authentication");
    }

    #[test]
    fn test_agent_status_fallback() {
        use crate::core::status::Status;
        use tempfile::TempDir;

        let temp_dir = TempDir::new().unwrap();
        let state_dir = temp_dir.path().join("state");
        std::fs::create_dir_all(&state_dir).unwrap();

        let mut config = create_test_config();
        config.directories.state_dir = state_dir.to_string_lossy().to_string();

        // No agent status file exists
        let loaded_status = Status::load(&state_dir, "nonexistent-session")
            .ok()
            .flatten();
        assert!(loaded_status.is_none());

        // Test fallback values when no agent status
        let (test_status, confidence, todo_percentage, is_blocked, agent_task) =
            if let Some(ref status) = loaded_status {
                (
                    Some(status.test_status.clone()),
                    Some(status.confidence.clone()),
                    status.todo_percentage(),
                    status.is_blocked,
                    Some(status.current_task.clone()),
                )
            } else {
                (None, None, None, false, None)
            };

        assert_eq!(test_status, None);
        assert_eq!(confidence, None);
        assert_eq!(todo_percentage, None);
        assert!(!is_blocked);
        assert_eq!(agent_task, None);

        // Test task fallback to session task
        let session_task = "Session default task".to_string();
        let final_task = agent_task.unwrap_or(session_task.clone());
        assert_eq!(final_task, session_task);
    }

    #[test]
    fn test_session_info_construction_with_agent_status() {
        use crate::core::status::{ConfidenceLevel, Status, TestStatus};
        use crate::ui::monitor::{SessionInfo, SessionStatus};
        use chrono::Utc;
        use std::path::PathBuf;

        // Create test agent status
        let agent_status = Status::new(
            "integration-session".to_string(),
            "Complex integration task".to_string(),
            TestStatus::Failed,
            ConfidenceLevel::Low,
        )
        .with_todos(2, 10);

        // Test SessionInfo construction with agent status (mimicking load_sessions logic)
        let session_name = "integration-session".to_string();
        let final_task = agent_status.current_task.clone();

        let session_info = SessionInfo {
            name: session_name.clone(),
            branch: "test/branch".to_string(),
            status: SessionStatus::Active,
            last_activity: Utc::now(),
            task: final_task,
            worktree_path: PathBuf::from("/test/path"),
            test_status: Some(agent_status.test_status.clone()),
            confidence: Some(agent_status.confidence.clone()),
            diff_stats: None,
            todo_percentage: agent_status.todo_percentage(),
            is_blocked: agent_status.is_blocked,
        };

        // Verify agent status is properly integrated
        assert_eq!(session_info.name, "integration-session");
        assert_eq!(session_info.task, "Complex integration task"); // Agent task priority
        assert_eq!(session_info.test_status, Some(TestStatus::Failed));
        assert_eq!(session_info.confidence, Some(ConfidenceLevel::Low));
        assert_eq!(session_info.todo_percentage, Some(20)); // 2/10 = 20%
        assert!(!session_info.is_blocked); // Agent status not blocked
    }

    #[test]
    fn test_current_session_keeps_actual_status() {
        // Test that current session is no longer forced to Active status
        use crate::core::session::SessionState;
        use chrono::Utc;

        // Create a session that would be Idle based on time
        let session = SessionState::new(
            "current-session".to_string(),
            "test-branch".to_string(),
            std::path::PathBuf::from("/test"),
        );

        // Test that status is based on activity time, not current session
        let ten_minutes_ago = Utc::now() - chrono::Duration::minutes(10);
        let status = detect_session_status(&session, &ten_minutes_ago);

        // Should be Idle based on time, not forced to Active
        assert!(matches!(status, SessionStatus::Idle));
    }

    #[test]
    fn test_session_sorting_with_current_session() {
        use crate::ui::monitor::{SessionInfo, SessionStatus};
        use chrono::{Duration, Utc};
        use std::path::PathBuf;

        let now = Utc::now();

        // Create test sessions
        let session1 = SessionInfo {
            name: "session1".to_string(),
            branch: "branch1".to_string(),
            status: SessionStatus::Idle,
            last_activity: now - Duration::hours(1),
            task: "Task 1".to_string(),
            worktree_path: PathBuf::from("/test1"),
            test_status: None,
            confidence: None,
            diff_stats: None,
            todo_percentage: None,
            is_blocked: false,
        };

        let session2 = SessionInfo {
            name: "current-session".to_string(),
            branch: "branch2".to_string(),
            status: SessionStatus::Active,
            last_activity: now - Duration::hours(2), // Older than session1
            task: "Current Task".to_string(),
            worktree_path: PathBuf::from("/test2"),
            test_status: None,
            confidence: None,
            diff_stats: None,
            todo_percentage: None,
            is_blocked: false,
        };

        let session3 = SessionInfo {
            name: "session3".to_string(),
            branch: "branch3".to_string(),
            status: SessionStatus::Stale,
            last_activity: now, // Most recent
            task: "Task 3".to_string(),
            worktree_path: PathBuf::from("/test3"),
            test_status: None,
            confidence: None,
            diff_stats: None,
            todo_percentage: None,
            is_blocked: false,
        };

        let mut sessions = vec![session1, session2, session3];
        let current_session_name = Some("current-session".to_string());

        // Test sorting logic from load_sessions
        sessions.sort_by(|a, b| {
            if let Some(ref current) = current_session_name {
                if a.name == *current {
                    return std::cmp::Ordering::Less; // Current session goes first
                }
                if b.name == *current {
                    return std::cmp::Ordering::Greater; // Current session goes first
                }
            }
            b.last_activity.cmp(&a.last_activity) // Then by last activity
        });

        // Current session should be first despite being older
        assert_eq!(sessions[0].name, "current-session");
        // Then by most recent activity
        assert_eq!(sessions[1].name, "session3"); // Most recent
        assert_eq!(sessions[2].name, "session1"); // Least recent
    }

    fn create_test_config() -> Config {
        Config {
            ide: crate::config::IdeConfig {
                name: "test".to_string(),
                command: "echo".to_string(),
                user_data_dir: None,
                wrapper: crate::config::WrapperConfig {
                    enabled: false,
                    name: String::new(),
                    command: String::new(),
                },
            },
            directories: crate::config::DirectoryConfig {
                subtrees_dir: "/tmp/subtrees".to_string(),
                state_dir: "/tmp/.para_state".to_string(),
            },
            git: crate::config::GitConfig {
                branch_prefix: "para".to_string(),
                auto_stage: true,
                auto_commit: false,
            },
            session: crate::config::SessionConfig {
                default_name_format: "%Y%m%d-%H%M%S".to_string(),
                preserve_on_finish: false,
                auto_cleanup_days: Some(7),
            },
<<<<<<< HEAD
            docker: crate::config::DockerConfig {
                enabled: false,
                mount_workspace: true,
                max_containers: 3,
            },
=======
>>>>>>> 38f978b6
        }
    }

    #[test]
    fn test_load_sessions() {
        let config = Config {
            ide: crate::config::IdeConfig {
                name: "test".to_string(),
                command: "echo".to_string(),
                user_data_dir: None,
                wrapper: crate::config::WrapperConfig {
                    enabled: false,
                    name: String::new(),
                    command: String::new(),
                },
            },
            directories: crate::config::DirectoryConfig {
                subtrees_dir: "/tmp/subtrees".to_string(),
                state_dir: "/tmp/.para_state_test".to_string(),
            },
            git: crate::config::GitConfig {
                branch_prefix: "para".to_string(),
                auto_stage: true,
                auto_commit: false,
            },
            session: crate::config::SessionConfig {
                default_name_format: "%Y%m%d-%H%M%S".to_string(),
                preserve_on_finish: false,
                auto_cleanup_days: Some(7),
            },
<<<<<<< HEAD
            docker: crate::config::DockerConfig {
                enabled: false,
                mount_workspace: true,
                max_containers: 3,
            },
=======
>>>>>>> 38f978b6
        };

        let service = SessionService::new(config);

        // Test loading sessions (should handle missing directory gracefully)
        let result = service.load_sessions(true);
        assert!(result.is_ok());

        // Test without stale sessions
        let result = service.load_sessions(false);
        assert!(result.is_ok());
    }
}<|MERGE_RESOLUTION|>--- conflicted
+++ resolved
@@ -680,14 +680,6 @@
                 preserve_on_finish: false,
                 auto_cleanup_days: Some(7),
             },
-<<<<<<< HEAD
-            docker: crate::config::DockerConfig {
-                enabled: false,
-                mount_workspace: true,
-                max_containers: 3,
-            },
-=======
->>>>>>> 38f978b6
         }
     }
 
@@ -718,14 +710,6 @@
                 preserve_on_finish: false,
                 auto_cleanup_days: Some(7),
             },
-<<<<<<< HEAD
-            docker: crate::config::DockerConfig {
-                enabled: false,
-                mount_workspace: true,
-                max_containers: 3,
-            },
-=======
->>>>>>> 38f978b6
         };
 
         let service = SessionService::new(config);
