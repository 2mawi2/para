--- conflicted
+++ resolved
@@ -57,13 +57,11 @@
 #[derive(Deserialize, Serialize, Debug, Clone)]
 pub struct DockerConfig {
     #[serde(skip_serializing_if = "Option::is_none")]
-<<<<<<< HEAD
     pub setup_script: Option<String>,
-=======
+    #[serde(skip_serializing_if = "Option::is_none")]
     pub default_image: Option<String>,
     #[serde(skip_serializing_if = "Option::is_none")]
     pub forward_env_keys: Option<Vec<String>>,
->>>>>>> 9c094f01
 }
 
 pub type Result<T> = std::result::Result<T, ConfigError>;
@@ -226,6 +224,7 @@
 
         // Test with docker config but no image
         config.docker = Some(DockerConfig {
+            setup_script: None,
             default_image: None,
             forward_env_keys: None,
         });
@@ -233,6 +232,7 @@
 
         // Test with docker config and image
         config.docker = Some(DockerConfig {
+            setup_script: None,
             default_image: Some("custom:latest".to_string()),
             forward_env_keys: None,
         });
@@ -253,6 +253,7 @@
 
         // Test with custom keys
         config.docker = Some(DockerConfig {
+            setup_script: None,
             default_image: None,
             forward_env_keys: Some(vec!["CUSTOM_KEY".to_string(), "ANOTHER_KEY".to_string()]),
         });
