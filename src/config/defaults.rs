--- conflicted
+++ resolved
@@ -56,17 +56,6 @@
     }
 }
 
-<<<<<<< HEAD
-pub fn default_docker_config() -> DockerConfig {
-    DockerConfig {
-        enabled: false,
-        mount_workspace: true,
-        max_containers: 5,
-    }
-}
-
-=======
->>>>>>> 38f978b6
 pub fn detect_ide() -> (String, String) {
     ("claude".to_string(), "claude".to_string())
 }
