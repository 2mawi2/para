#!/usr/bin/env sh
# Command handlers for para

# Common argument parsing helper
parse_common_args() {
  command_name="$1"
  shift

  # Initialize output variables
  positional_args=""
<<<<<<< HEAD
  skip_permissions=false
  file_path=""

  # Command-specific parsing
  case "$command_name" in
  "start")
    while [ "$#" -gt 0 ]; do
      case "$1" in
      --dangerously-skip-permissions | -d)
        skip_permissions=true
        shift
        ;;
      -*)
        die "unknown option: $1"
        ;;
      *)
        if [ -z "$positional_args" ]; then
          positional_args="$1"
        else
          positional_args="$positional_args|$1"
        fi
        shift
        ;;
      esac
    done
    ;;
  "dispatch")
    while [ "$#" -gt 0 ]; do
      case "$1" in
      --file=*)
        file_path="${1#--file=}"
        shift
        ;;
      --file | -f)
        if [ "$#" -lt 2 ]; then
          die "--file requires a file path"
        fi
        file_path="$2"
        shift 2
        ;;
      --dangerously-skip-permissions | -d)
        skip_permissions=true
        shift
        ;;
      -*)
        die "unknown option: $1"
        ;;
      *)
        if [ -z "$positional_args" ]; then
          positional_args="$1"
        else
          positional_args="$positional_args|$1"
        fi
        shift
        ;;
      esac
    done
    ;;
  esac
=======
  while [ "$#" -gt 0 ]; do
    case "$1" in
    --dangerously-skip-permissions | -d)
      SKIP_PERMISSIONS=true
      shift
      ;;
    -*)
      die_invalid_args "unknown option: $1"
      ;;
    *)
      if [ -z "$positional_args" ]; then
        positional_args="$1"
      else
        positional_args="$positional_args|$1"
      fi
      shift
      ;;
    esac
  done
>>>>>>> 12837aa6

  # Count positional arguments
  if [ -n "$positional_args" ]; then
    arg_count=$(echo "$positional_args" | tr '|' '\n' | wc -l)
  else
    arg_count=0
  fi
}

<<<<<<< HEAD
# Handle start command (simplified - no more --prompt support)
handle_start_command() {
  shift # Remove 'start'

  # Parse arguments using common helper
  parse_common_args "start" "$@"

  SESSION_NAME=""
  SKIP_PERMISSIONS="$skip_permissions"

  # Process positional arguments
  if [ "$arg_count" -eq 1 ]; then
    # Only session name provided
    SESSION_NAME="$positional_args"
    validate_session_name "$SESSION_NAME"
  elif [ "$arg_count" -gt 1 ]; then
    die "too many arguments"
=======
    if [ "$arg_count" -eq 1 ]; then
      # Only session name provided
      SESSION_NAME="$positional_args"
      validate_session_name "$SESSION_NAME"
    else
      die_invalid_args "too many arguments"
    fi
>>>>>>> 12837aa6
  fi

  # Session creation logic - no initial prompt
  create_new_session "$SESSION_NAME" "" "$SKIP_PERMISSIONS"
}

# Handle dispatch command - creates session with prompt
handle_dispatch_command() {
  # Validate that Claude Code is configured (wrapper mode is also supported)
  if [ "$IDE_NAME" != "claude" ]; then
    die_config_invalid "dispatch command only works with Claude Code. Current IDE: $(get_ide_display_name). Run 'para config' to switch to Claude Code."
  fi

  shift # Remove 'dispatch'

<<<<<<< HEAD
  # Parse arguments using common helper
  parse_common_args "dispatch" "$@"
=======
  # Collect positional arguments separately from flags
  positional_args=""
  while [ "$#" -gt 0 ]; do
    case "$1" in
    --file=*)
      FILE_PATH="${1#--file=}"
      shift
      ;;
    --file | -f)
      if [ "$#" -lt 2 ]; then
        die_invalid_args "--file requires a file path"
      fi
      FILE_PATH="$2"
      shift 2
      ;;
    --dangerously-skip-permissions | -d)
      SKIP_PERMISSIONS=true
      shift
      ;;
    -*)
      die_invalid_args "unknown option: $1"
      ;;
    *)
      if [ -z "$positional_args" ]; then
        positional_args="$1"
      else
        positional_args="$positional_args|$1"
      fi
      shift
      ;;
    esac
  done
>>>>>>> 12837aa6

  INITIAL_PROMPT=""
  SESSION_NAME=""
  SKIP_PERMISSIONS="$skip_permissions"
  FILE_PATH="$file_path"

  # Process positional arguments
  if [ "$arg_count" -eq 1 ]; then
    # Check if single argument is a file path or prompt text
    if [ -z "$FILE_PATH" ] && is_file_path "$positional_args"; then
      # Auto-detect file path
      FILE_PATH="$positional_args"
    else
<<<<<<< HEAD
      # Only prompt provided
      INITIAL_PROMPT="$positional_args"
=======
      die_invalid_args "too many arguments"
>>>>>>> 12837aa6
    fi
  elif [ "$arg_count" -eq 2 ]; then
    # Session name and prompt provided
    SESSION_NAME=$(echo "$positional_args" | cut -d'|' -f1)
    prompt_or_file=$(echo "$positional_args" | cut -d'|' -f2)

    # Check if second argument is a file path
    if [ -z "$FILE_PATH" ] && is_file_path "$prompt_or_file"; then
      FILE_PATH="$prompt_or_file"
    else
      INITIAL_PROMPT="$prompt_or_file"
    fi

    validate_session_name "$SESSION_NAME"
  elif [ "$arg_count" -gt 2 ]; then
    die "too many arguments"
  fi

  # Handle file input if provided
  if [ -n "$FILE_PATH" ]; then
    INITIAL_PROMPT=$(read_file_content "$FILE_PATH")
    if [ -z "$INITIAL_PROMPT" ]; then
      die_file_not_found "file is empty: $FILE_PATH"
    fi
  fi

  # Validate required arguments
  if [ -z "$INITIAL_PROMPT" ]; then
    die_invalid_args "dispatch requires a prompt text or file path"
  fi

  # Session creation logic with initial prompt
  create_new_session "$SESSION_NAME" "$INITIAL_PROMPT" "$SKIP_PERMISSIONS"
}

# Handle dispatch-multi command - creates multiple sessions with same prompt
handle_dispatch_multi_command() {
  # Validate that Claude Code is configured
  if [ "$IDE_NAME" != "claude" ]; then
    die_config_invalid "dispatch-multi command only works with Claude Code. Current IDE: $(get_ide_display_name). Run 'para config' to switch to Claude Code."
  fi

  INSTANCE_COUNT=""
  INITIAL_PROMPT=""
  SESSION_BASE_NAME=""
  SKIP_PERMISSIONS=false
  FILE_PATH=""

  # Skip the command name (dispatch-multi)
  shift

  # Parse arguments with --group, --file, and --dangerously-skip-permissions flag support
  while [ "$#" -gt 0 ]; do
    case "$1" in
    --group=*)
      SESSION_BASE_NAME="${1#--group=}"
      validate_session_name "$SESSION_BASE_NAME"
      shift
      ;;
    --group)
      if [ "$#" -lt 2 ]; then
        die_invalid_args "--group requires a group name"
      fi
      SESSION_BASE_NAME="$2"
      validate_session_name "$SESSION_BASE_NAME"
      shift 2
      ;;
    --file=*)
      FILE_PATH="${1#--file=}"
      shift
      ;;
    --file | -f)
      if [ "$#" -lt 2 ]; then
        die_invalid_args "--file requires a file path"
      fi
      FILE_PATH="$2"
      shift 2
      ;;
    --dangerously-skip-permissions | -d)
      SKIP_PERMISSIONS=true
      shift
      ;;
    -*)
      die "unknown option: $1"
      ;;
    *)
      # First positional argument should be instance count
      if [ -z "$INSTANCE_COUNT" ]; then
        INSTANCE_COUNT="$1"
        shift
      # Second positional argument should be prompt or file path
      elif [ -z "$INITIAL_PROMPT" ] && [ -z "$FILE_PATH" ]; then
        # Check if argument is a file path
        if is_file_path "$1"; then
          FILE_PATH="$1"
        else
          INITIAL_PROMPT="$1"
        fi
        shift
      else
        die_invalid_args "too many arguments"
      fi
      ;;
    esac
  done

  # Handle file input if provided
  if [ -n "$FILE_PATH" ]; then
    INITIAL_PROMPT=$(read_file_content "$FILE_PATH")
    if [ -z "$INITIAL_PROMPT" ]; then
      die "file is empty: $FILE_PATH"
    fi
  fi

  # Validate required arguments
  if [ -z "$INSTANCE_COUNT" ]; then
    die_invalid_args "dispatch-multi usage: 'para dispatch-multi N \"prompt\"' or 'para dispatch-multi N --group name \"prompt\"' or 'para dispatch-multi N --file path'"
  fi

  if [ -z "$INITIAL_PROMPT" ]; then
    die_invalid_args "dispatch-multi requires a prompt text or file path"
  fi

  # Validate instance count
  if ! echo "$INSTANCE_COUNT" | grep -q "^[1-9][0-9]*$"; then
    die_invalid_args "instance count must be a positive integer"
  fi

  # Reasonable limit to prevent system overload
  if [ "$INSTANCE_COUNT" -gt 10 ]; then
    die_invalid_args "instance count limited to 10 to prevent system overload"
  fi

  # Multi-session creation logic with initial prompt
  create_new_multi_session "$INSTANCE_COUNT" "$SESSION_BASE_NAME" "$INITIAL_PROMPT" "$SKIP_PERMISSIONS"
}

# Handle integrate command - equivalent to finish with --integrate flag
handle_integrate_command() {
  # Simply delegate to finish command with --integrate flag added
  if [ "$#" -eq 1 ]; then
    die_invalid_args "integrate requires a commit message"
  fi

  # Replace 'integrate' with 'finish' and add --integrate flag
  shift # Remove 'integrate'
  handle_finish_command "finish" "$@" "--integrate"
}

# Handle finish command
handle_finish_command() {
  COMMIT_MSG=""
  TARGET_BRANCH_NAME=""
  BRANCH_FLAG_PROVIDED=false
  SESSION_ID=""
  INTEGRATE=false

  # Parse arguments supporting --branch and --integrate flags and optional session_id
  if [ "$#" -eq 1 ]; then
    die_invalid_args "finish requires a commit message"
  else
    # Parse all arguments to handle flags and optional session_id in any order
    while [ "$#" -gt 1 ]; do
      case "$2" in
      --branch=*)
        TARGET_BRANCH_NAME="${2#--branch=}"
        BRANCH_FLAG_PROVIDED=true
        shift
        ;;
      --branch)
        if [ "$#" -lt 3 ]; then
          die_invalid_args "--branch requires a branch name"
        fi
        TARGET_BRANCH_NAME="$3"
        BRANCH_FLAG_PROVIDED=true
        shift 2
        ;;
      --integrate | -i)
        INTEGRATE=true
        shift
        ;;
      -*)
        die_invalid_args "unknown option: $2"
        ;;
      *)
        # Could be session_id or commit message
        if [ -z "$SESSION_ID" ] && [ -z "$COMMIT_MSG" ]; then
          # First positional argument - could be session_id or commit message
          # Check if it looks like a session_id (has timestamp pattern)
          if echo "$2" | grep -q "[0-9]\{8\}-[0-9]\{6\}"; then
            SESSION_ID="$2"
          else
            COMMIT_MSG="$2"
          fi
        elif [ -z "$COMMIT_MSG" ]; then
          # Second positional argument must be commit message
          COMMIT_MSG="$2"
        else
          die_invalid_args "too many arguments"
        fi
        shift
        ;;
      esac
    done

    # Validate that we have a commit message
    if [ -z "$COMMIT_MSG" ]; then
      die_invalid_args "finish requires a commit message"
    fi

    # Auto-detect session if not provided
    if [ -z "$SESSION_ID" ]; then
      SESSION_ID=$(auto_detect_session)
    fi

    # Validate target branch name if --branch flag was explicitly provided
    if [ "$BRANCH_FLAG_PROVIDED" = true ]; then
      validate_target_branch_name "$TARGET_BRANCH_NAME"
    fi
  fi

<<<<<<< HEAD
  ensure_session_loaded "$SESSION_ID"
  [ -d "$WORKTREE_DIR" ] || die "worktree $WORKTREE_DIR missing for session $SESSION_ID"
=======
  get_session_info "$SESSION_ID"
  [ -d "$WORKTREE_DIR" ] || die_session_not_found "worktree $WORKTREE_DIR missing for session $SESSION_ID"
>>>>>>> 12837aa6

  echo "▶ finishing session $SESSION_ID"
  if finish_session "$TEMP_BRANCH" "$WORKTREE_DIR" "$BASE_BRANCH" "$COMMIT_MSG" "$TARGET_BRANCH_NAME" "$INTEGRATE"; then
    echo "▶ cleaning up worktree for session $SESSION_ID"
    # Remove worktree first, then close IDE
    git -C "$REPO_ROOT" worktree remove --force "$WORKTREE_DIR" 2>/dev/null || true

    # Force close IDE/terminal window since session is ending successfully
    force_close_ide_for_session "$SESSION_ID"

    # Clean up feature branch after successful integration (now that worktree is removed)
    if [ "$INTEGRATE" = true ]; then
      # Get all branches and find the one that matches our pattern
      # Either the original TEMP_BRANCH or the TARGET_BRANCH_NAME (with possible suffix)
      cleanup_branch=""
      if [ -n "$TARGET_BRANCH_NAME" ]; then
        # Look for the target branch name (could have suffix like -1, -2, etc.)
        cleanup_branch=$(git -C "$REPO_ROOT" branch | grep -E "^\s*${TARGET_BRANCH_NAME}(-[0-9]+)?$" | head -1 | sed 's/^[* ]*//') || true
      fi

      # If no custom branch found, try the original temp branch
      if [ -z "$cleanup_branch" ] && git -C "$REPO_ROOT" rev-parse --verify "$TEMP_BRANCH" >/dev/null 2>&1; then
        cleanup_branch="$TEMP_BRANCH"
      fi

      # Now we can safely delete the feature branch
      if [ -n "$cleanup_branch" ] && git -C "$REPO_ROOT" branch -D "$cleanup_branch" 2>/dev/null; then
        echo "🧹 cleaned up feature branch"
      fi
    fi

    remove_session_state "$SESSION_ID"
    if [ "$INTEGRATE" = true ]; then
      echo "✅ Session finished and integrated into $BASE_BRANCH"
    else
      echo "✅ Session finished - branch ready for manual merge"
      echo "💡 Worktree cleaned up, but branch preserved for merging"
    fi
    return 0
  else
    return 1
  fi
}

# Handle cancel command
handle_cancel_command() {
  GROUP_NAME=""
  SESSION_ID=""

  # Parse arguments with --group flag support
  while [ "$#" -gt 1 ]; do
    case "$2" in
    --group=*)
      GROUP_NAME="${2#--group=}"
      shift
      ;;
    --group)
      if [ "$#" -lt 3 ]; then
        die_invalid_args "--group requires a group name"
      fi
      GROUP_NAME="$3"
      shift 2
      ;;
    -*)
      die_invalid_args "unknown option: $2"
      ;;
    *)
      # Positional argument should be session ID
      if [ -z "$SESSION_ID" ]; then
        SESSION_ID="$2"
        shift
      else
        die_invalid_args "too many arguments"
      fi
      ;;
    esac
  done

  # Handle group cancellation
  if [ -n "$GROUP_NAME" ]; then
    # Get all sessions in the group
    GROUP_SESSIONS=$(get_multi_session_group "$GROUP_NAME")

    if [ -z "$GROUP_SESSIONS" ]; then
      die_session_not_found "no multi-instance group found with name '$GROUP_NAME'"
    fi

    # Count sessions
    SESSION_COUNT=0
    for session_id in $GROUP_SESSIONS; do
      SESSION_COUNT=$((SESSION_COUNT + 1))
    done

    echo "▶ aborting $SESSION_COUNT sessions in group '$GROUP_NAME'..."

    # Cancel each session in the group
    for session_id in $GROUP_SESSIONS; do
      echo "  → cancelling session $session_id"

      # Get session info first (needed by close function)
      ensure_session_loaded "$session_id"

      # Force close IDE/terminal window since session is being cancelled
      # Capture and display close results for visibility
      echo "    ▶ closing IDE/terminal window..."
      force_close_ide_for_session "$session_id" 2>&1 | sed 's/^/    /'

      # Remove worktree and session state
      remove_worktree "$TEMP_BRANCH" "$WORKTREE_DIR"
      remove_session_state "$session_id"
    done

    echo "✅ cancelled all $SESSION_COUNT sessions in group '$GROUP_NAME'"
    echo "🎉 You can safely close all $(get_ide_display_name) sessions now."
    return
  fi

  # Handle single session cancellation
  if [ -z "$SESSION_ID" ]; then
    SESSION_ID=$(auto_detect_session)
  fi

  # Optimize: Get session info and immediately proceed with removal
  ensure_session_loaded "$SESSION_ID"

  # Optimize: Reduce verbose output during operations for speed
  echo "▶ aborting session $SESSION_ID"

  # Save session to backup before cancelling
  save_cancelled_session_backup "$SESSION_ID" "$TEMP_BRANCH" "$WORKTREE_DIR" "$BASE_BRANCH" "$MERGE_MODE"

  # Force close IDE/terminal window for this session (cancel always closes)
  force_close_ide_for_session "$SESSION_ID"

  # Optimize: Run git operations and state cleanup in parallel where possible
  # Remove worktree but preserve branch for backup recovery
  remove_worktree_preserve_branch "$TEMP_BRANCH" "$WORKTREE_DIR"

  # Then clean up state files (lighter operation)
  remove_session_state "$SESSION_ID"

  echo "cancelled session $SESSION_ID"
  echo "💡 Session backed up for recovery. Use 'para recover $SESSION_ID' to restore."
  echo "🎉 You can safely close this $(get_ide_display_name) session now."
}

# Handle continue command for conflict resolution
handle_continue_command() {
  if [ "$#" -gt 1 ]; then
    die_invalid_args "continue command takes no arguments"
  fi

  # Load integration state
  if ! load_integration_state; then
    die_repo_state "no integration in progress - nothing to continue"
  fi

  # Check if we're in a rebase state
  if [ ! -d "$REPO_ROOT/.git/rebase-merge" ] && [ ! -d "$REPO_ROOT/.git/rebase-apply" ]; then
    clear_integration_state
    die_repo_state "no rebase conflicts to resolve"
  fi

  # Check for unresolved conflicts
  if git -C "$REPO_ROOT" diff --name-only --diff-filter=U | grep -q .; then
    echo "⚠️  unresolved conflicts remain in:"
    git -C "$REPO_ROOT" diff --name-only --diff-filter=U | sed 's/^/  - /'
    echo ""
    echo "Please resolve all conflicts before running 'para continue'"
    return 1
  fi

  echo "▶ continuing rebase..."

  # Continue the rebase
  if git -C "$REPO_ROOT" rebase --continue; then
    # Rebase completed successfully, now fast-forward merge
    echo "▶ completing integration..."

    # Get the current branch (should be the temporary rebase branch)
    current_branch=$(git -C "$REPO_ROOT" symbolic-ref --short HEAD)
    git -C "$REPO_ROOT" checkout "$BASE_BRANCH" >/dev/null 2>&1 || die_git_operation "failed to checkout $BASE_BRANCH"

    if git -C "$REPO_ROOT" merge --ff-only "$current_branch"; then
      echo "✅ conflicts resolved and rebase completed"
      echo "✅ successfully integrated into $BASE_BRANCH"

      # Clean up feature branch and temporary branch since rebase was successful
      git -C "$REPO_ROOT" branch -D "$FEATURE_BRANCH" 2>/dev/null || true
      git -C "$REPO_ROOT" branch -D "$current_branch" 2>/dev/null || true
      echo "🧹 cleaned up feature branch"

      # Clear integration state
      clear_integration_state

      return 0
    else
      echo "❌ failed to complete fast-forward merge after rebase"
      echo "Please check git status and resolve any remaining issues"
      return 1
    fi
  else
    echo "❌ failed to continue rebase"
    echo "Please check git status and resolve any remaining issues"
    echo "To abort: git rebase --abort"
    return 1
  fi
}

# Handle resume command
handle_resume_command() {
  if [ "$#" -eq 1 ]; then
    # No session specified - use enhanced auto-discovery
    enhanced_resume ""
  elif [ "$#" -eq 2 ]; then
    SESSION_ID="$2"
    enhanced_resume "$SESSION_ID"
  else
    die_invalid_args "resume takes optionally a session name"
  fi
}

# Handle recover command
handle_recover_command() {
  if [ "$#" -eq 1 ]; then
    # No session specified - show available backups
    list_cancelled_session_backups
  elif [ "$#" -eq 2 ]; then
    SESSION_ID="$2"
    recover_cancelled_session "$SESSION_ID"
  else
    die_invalid_args "recover takes optionally a session name"
  fi
}

# Handle completion commands
handle_completion_command() {
  # Handle direct completion calls (e.g., para _completion_sessions)
  case "$1" in
  _completion_sessions)
    get_session_names
    return 0
    ;;
  _completion_groups)
    get_group_names
    return 0
    ;;
  _completion_branches)
    get_branch_names
    return 0
    ;;
  esac

  # Handle regular completion subcommands
  subcommand="${2:-}"
  case "$subcommand" in
  sessions | _completion_sessions)
    get_session_names
    ;;
  groups | _completion_groups)
    get_group_names
    ;;
  branches | _completion_branches)
    get_branch_names
    ;;
  generate)
    if [ "$#" -lt 3 ]; then
      echo "Usage: para completion generate [bash|zsh|fish]"
      echo ""
      echo "Generate completion script for your shell and save it to the appropriate location:"
      echo ""
      echo "For bash:"
      echo "  para completion generate bash > ~/.local/share/bash-completion/completions/para"
      echo "  # or on some systems:"
      echo "  para completion generate bash > /usr/local/etc/bash_completion.d/para"
      echo ""
      echo "For zsh:"
      echo "  para completion generate zsh > ~/.local/share/zsh/site-functions/_para"
      echo "  # or add to your fpath and then:"
      echo "  para completion generate zsh > /path/to/your/fpath/_para"
      echo ""
      echo "For fish:"
      echo "  para completion generate fish > ~/.config/fish/completions/para.fish"
      echo ""
      echo "After saving, restart your shell or source the completion file."
      return 1
    fi
    shell="$3"
    generate_completion_script "$shell"
    ;;
  *)
    echo "Usage: para completion [sessions|groups|branches|generate]"
    echo ""
    echo "Available commands:"
    echo "  sessions  - List active session names"
    echo "  groups    - List multi-instance group names"
    echo "  branches  - List local branch names"
    echo "  generate  - Generate shell completion script"
    echo ""
    echo "For shell completion setup:"
    echo "  para completion generate [bash|zsh|fish]"
    return 1
    ;;
  esac
}<|MERGE_RESOLUTION|>--- conflicted
+++ resolved
@@ -8,7 +8,6 @@
 
   # Initialize output variables
   positional_args=""
-<<<<<<< HEAD
   skip_permissions=false
   file_path=""
 
@@ -22,7 +21,7 @@
         shift
         ;;
       -*)
-        die "unknown option: $1"
+        die_invalid_args "unknown option: $1"
         ;;
       *)
         if [ -z "$positional_args" ]; then
@@ -44,7 +43,7 @@
         ;;
       --file | -f)
         if [ "$#" -lt 2 ]; then
-          die "--file requires a file path"
+          die_invalid_args "--file requires a file path"
         fi
         file_path="$2"
         shift 2
@@ -54,7 +53,7 @@
         shift
         ;;
       -*)
-        die "unknown option: $1"
+        die_invalid_args "unknown option: $1"
         ;;
       *)
         if [ -z "$positional_args" ]; then
@@ -68,27 +67,6 @@
     done
     ;;
   esac
-=======
-  while [ "$#" -gt 0 ]; do
-    case "$1" in
-    --dangerously-skip-permissions | -d)
-      SKIP_PERMISSIONS=true
-      shift
-      ;;
-    -*)
-      die_invalid_args "unknown option: $1"
-      ;;
-    *)
-      if [ -z "$positional_args" ]; then
-        positional_args="$1"
-      else
-        positional_args="$positional_args|$1"
-      fi
-      shift
-      ;;
-    esac
-  done
->>>>>>> 12837aa6
 
   # Count positional arguments
   if [ -n "$positional_args" ]; then
@@ -98,7 +76,6 @@
   fi
 }
 
-<<<<<<< HEAD
 # Handle start command (simplified - no more --prompt support)
 handle_start_command() {
   shift # Remove 'start'
@@ -115,16 +92,7 @@
     SESSION_NAME="$positional_args"
     validate_session_name "$SESSION_NAME"
   elif [ "$arg_count" -gt 1 ]; then
-    die "too many arguments"
-=======
-    if [ "$arg_count" -eq 1 ]; then
-      # Only session name provided
-      SESSION_NAME="$positional_args"
-      validate_session_name "$SESSION_NAME"
-    else
-      die_invalid_args "too many arguments"
-    fi
->>>>>>> 12837aa6
+    die_invalid_args "too many arguments"
   fi
 
   # Session creation logic - no initial prompt
@@ -140,43 +108,8 @@
 
   shift # Remove 'dispatch'
 
-<<<<<<< HEAD
   # Parse arguments using common helper
   parse_common_args "dispatch" "$@"
-=======
-  # Collect positional arguments separately from flags
-  positional_args=""
-  while [ "$#" -gt 0 ]; do
-    case "$1" in
-    --file=*)
-      FILE_PATH="${1#--file=}"
-      shift
-      ;;
-    --file | -f)
-      if [ "$#" -lt 2 ]; then
-        die_invalid_args "--file requires a file path"
-      fi
-      FILE_PATH="$2"
-      shift 2
-      ;;
-    --dangerously-skip-permissions | -d)
-      SKIP_PERMISSIONS=true
-      shift
-      ;;
-    -*)
-      die_invalid_args "unknown option: $1"
-      ;;
-    *)
-      if [ -z "$positional_args" ]; then
-        positional_args="$1"
-      else
-        positional_args="$positional_args|$1"
-      fi
-      shift
-      ;;
-    esac
-  done
->>>>>>> 12837aa6
 
   INITIAL_PROMPT=""
   SESSION_NAME=""
@@ -190,12 +123,8 @@
       # Auto-detect file path
       FILE_PATH="$positional_args"
     else
-<<<<<<< HEAD
       # Only prompt provided
       INITIAL_PROMPT="$positional_args"
-=======
-      die_invalid_args "too many arguments"
->>>>>>> 12837aa6
     fi
   elif [ "$arg_count" -eq 2 ]; then
     # Session name and prompt provided
@@ -211,7 +140,7 @@
 
     validate_session_name "$SESSION_NAME"
   elif [ "$arg_count" -gt 2 ]; then
-    die "too many arguments"
+    die_invalid_args "too many arguments"
   fi
 
   # Handle file input if provided
@@ -279,7 +208,7 @@
       shift
       ;;
     -*)
-      die "unknown option: $1"
+      die_invalid_args "unknown option: $1"
       ;;
     *)
       # First positional argument should be instance count
@@ -306,7 +235,7 @@
   if [ -n "$FILE_PATH" ]; then
     INITIAL_PROMPT=$(read_file_content "$FILE_PATH")
     if [ -z "$INITIAL_PROMPT" ]; then
-      die "file is empty: $FILE_PATH"
+      die_file_not_found "file is empty: $FILE_PATH"
     fi
   fi
 
@@ -417,13 +346,8 @@
     fi
   fi
 
-<<<<<<< HEAD
-  ensure_session_loaded "$SESSION_ID"
-  [ -d "$WORKTREE_DIR" ] || die "worktree $WORKTREE_DIR missing for session $SESSION_ID"
-=======
   get_session_info "$SESSION_ID"
   [ -d "$WORKTREE_DIR" ] || die_session_not_found "worktree $WORKTREE_DIR missing for session $SESSION_ID"
->>>>>>> 12837aa6
 
   echo "▶ finishing session $SESSION_ID"
   if finish_session "$TEMP_BRANCH" "$WORKTREE_DIR" "$BASE_BRANCH" "$COMMIT_MSG" "$TARGET_BRANCH_NAME" "$INTEGRATE"; then
