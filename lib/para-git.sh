--- conflicted
+++ resolved
@@ -8,7 +8,7 @@
   error_msg="$1"
   shift
 
-  git -C "$REPO_ROOT" "$operation" "$@" || die "$error_msg"
+  git -C "$REPO_ROOT" "$operation" "$@" || die_git_operation "$error_msg"
 }
 
 # Execute git command that returns output with consistent error handling
@@ -18,7 +18,7 @@
   error_msg="$1"
   shift
 
-  output=$(git -C "$REPO_ROOT" "$operation" "$@") || die "$error_msg"
+  output=$(git -C "$REPO_ROOT" "$operation" "$@") || die_git_operation "$error_msg"
   echo "$output"
 }
 
@@ -33,7 +33,7 @@
   operation_name="${1:-operation}"
 
   if ! git -C "$REPO_ROOT" diff --quiet --exit-code || ! git -C "$REPO_ROOT" diff --quiet --exit-code --cached; then
-    die "repository has uncommitted changes - cannot proceed with $operation_name"
+    die_repo_state "repository has uncommitted changes - cannot proceed with $operation_name"
   fi
 }
 
@@ -380,7 +380,7 @@
     # Check if it's the @{ pattern
     case "$branch_name" in
     *@\{*) ;; # This will be caught later
-    *) die "invalid branch name '$branch_name': contains invalid characters" ;;
+    *) die_invalid_args "invalid branch name '$branch_name': contains invalid characters" ;;
     esac
     ;;
   esac
@@ -527,19 +527,11 @@
   echo "▶ integrating changes into $base_branch using rebase..."
 
   # Get the commit hash of the feature branch
-<<<<<<< HEAD
   feature_commit=$(safe_git_capture rev-parse "failed to get feature branch commit" "$feature_branch")
 
   # Create a temporary branch from the feature commit for rebasing
   temp_rebase_branch="temp-rebase-$(date +%s)"
   safe_git_execute branch "failed to create temporary rebase branch" "$temp_rebase_branch" "$feature_commit"
-=======
-  feature_commit=$(git -C "$REPO_ROOT" rev-parse "$feature_branch") || die_git_operation "failed to get feature branch commit"
-
-  # Create a temporary branch from the feature commit for rebasing
-  temp_rebase_branch="temp-rebase-$(date +%s)"
-  git -C "$REPO_ROOT" branch "$temp_rebase_branch" "$feature_commit" || die_git_operation "failed to create temporary rebase branch"
->>>>>>> 12837aa6
 
   # Checkout the temporary branch and rebase it onto base branch
   git -C "$REPO_ROOT" checkout "$temp_rebase_branch" >/dev/null 2>&1 || die_git_operation "failed to checkout temporary rebase branch"
@@ -548,23 +540,14 @@
     # Rebase successful, now update the base branch
     if is_branch_in_worktree "$base_branch"; then
       # Base branch is in a worktree, use git update-ref to update it safely
-<<<<<<< HEAD
       rebased_commit=$(safe_git_capture rev-parse "failed to get rebased commit" "$temp_rebase_branch")
-=======
-      rebased_commit=$(git -C "$REPO_ROOT" rev-parse "$temp_rebase_branch") || die_git_operation "failed to get rebased commit"
->>>>>>> 12837aa6
 
       # Backup current branch state before update
       current_base_commit=$(safe_git_capture rev-parse "failed to get current base commit" "refs/heads/$base_branch")
       echo "  ⚠️  updating $base_branch using git update-ref (bypassing checkout protection)"
       echo "  → backup of current state: $current_base_commit"
 
-<<<<<<< HEAD
       safe_git_execute update-ref "failed to update base branch reference (backup: $current_base_commit)" "refs/heads/$base_branch" "$rebased_commit"
-=======
-      git -C "$REPO_ROOT" update-ref "refs/heads/$base_branch" "$rebased_commit" ||
-        die_git_operation "failed to update base branch reference (backup: $current_base_commit)"
->>>>>>> 12837aa6
 
       # Validate the update was successful
       updated_commit=$(safe_git_capture rev-parse "failed to validate branch update" "refs/heads/$base_branch")
@@ -576,13 +559,8 @@
       echo "  → note: worktrees with $base_branch checked out may need refresh"
     else
       # Standard fast-forward merge
-<<<<<<< HEAD
-      git -C "$REPO_ROOT" checkout "$base_branch" >/dev/null 2>&1 || die "failed to checkout $base_branch after rebase"
+      git -C "$REPO_ROOT" checkout "$base_branch" >/dev/null 2>&1 || die_git_operation "failed to checkout $base_branch after rebase"
       safe_git_execute merge "failed to fast-forward merge after rebase" --ff-only "$temp_rebase_branch"
-=======
-      git -C "$REPO_ROOT" checkout "$base_branch" >/dev/null 2>&1 || die_git_operation "failed to checkout $base_branch after rebase"
-      git -C "$REPO_ROOT" merge --ff-only "$temp_rebase_branch" || die_git_operation "failed to fast-forward merge after rebase"
->>>>>>> 12837aa6
       echo "✅ successfully integrated into $base_branch using rebase"
     fi
 
