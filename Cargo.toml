[package]
name = "para"
version = "1.1.32"
edition = "2021"
description = "Parallel IDE Workflow Helper - Rust implementation"
license = "MIT"

[lib]
name = "para"
path = "src/lib.rs"
doctest = false

[features]
test-utils = []


[dependencies]
clap = { version = "4.5.39", features = ["derive", "color", "suggestions"] }
clap_complete = "4.5"
serde = { version = "1.0", features = ["derive"] }
serde_json = "1.0"
directories = "5.0"
dialoguer = "0.11"
thiserror = "1.0"
anyhow = "1.0"
regex = "1.10"
rand = "0.8"
chrono = { version = "0.4", features = ["serde"] }
tokio = { version = "1.0", features = ["full"] }
atty = "0.2"
ratatui = "0.28"
crossterm = "0.28"
copypasta = "0.10"
fs2 = "0.4"
bollard = { version = "0.15", features = ["chrono"] }
hex = "0.4"
<<<<<<< HEAD
uuid = { version = "1.5", features = ["v4"] }
ctrlc = "3.4"
=======
libc = "0.2"
>>>>>>> 55aa6c78

[lints.rust]
warnings = "deny"

[dev-dependencies]
tempfile = "3.8"
filetime = "0.2"
uuid = { version = "1.5", features = ["v4"] }<|MERGE_RESOLUTION|>--- conflicted
+++ resolved
@@ -34,12 +34,9 @@
 fs2 = "0.4"
 bollard = { version = "0.15", features = ["chrono"] }
 hex = "0.4"
-<<<<<<< HEAD
 uuid = { version = "1.5", features = ["v4"] }
 ctrlc = "3.4"
-=======
 libc = "0.2"
->>>>>>> 55aa6c78
 
 [lints.rust]
 warnings = "deny"
