[package]
name = "para"
version = "1.1.32"
edition = "2021"
description = "Parallel IDE Workflow Helper - Rust implementation"
license = "MIT"

[lib]
name = "para"
path = "src/lib.rs"
doctest = false

[features]
test-utils = []


[dependencies]
clap = { version = "4.5.39", features = ["derive", "color", "suggestions"] }
clap_complete = "4.5"
serde = { version = "1.0", features = ["derive"] }
serde_json = "1.0"
directories = "5.0"
dialoguer = "0.11"
thiserror = "1.0"
anyhow = "1.0"
regex = "1.10"
rand = "0.8"
chrono = { version = "0.4", features = ["serde"] }
tokio = { version = "1.0", features = ["full"] }
atty = "0.2"
ratatui = "0.28"
crossterm = "0.28"
copypasta = "0.10"
<<<<<<< HEAD
fs2 = "0.4"
=======
bollard = "0.15"
>>>>>>> c74be449

[lints.rust]
warnings = "deny"

[dev-dependencies]
tempfile = "3.8"
filetime = "0.2"
uuid = { version = "1.5", features = ["v4"] }<|MERGE_RESOLUTION|>--- conflicted
+++ resolved
@@ -31,11 +31,8 @@
 ratatui = "0.28"
 crossterm = "0.28"
 copypasta = "0.10"
-<<<<<<< HEAD
 fs2 = "0.4"
-=======
 bollard = "0.15"
->>>>>>> c74be449
 
 [lints.rust]
 warnings = "deny"
